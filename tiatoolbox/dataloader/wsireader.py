--- conflicted
+++ resolved
@@ -1,4 +1,3 @@
-<<<<<<< HEAD
 # ***** BEGIN GPL LICENSE BLOCK *****
 #
 # This program is free software; you can redistribute it and/or
@@ -22,25 +21,15 @@
 """WSIReader for WSI reading or extracting metadata information from WSIs."""
 from tiatoolbox.utils import misc, transforms
 from tiatoolbox.dataloader.wsimeta import WSIMeta
-=======
-"""WSIReader for WSI reading or extracting metadata information from WSIs"""
-from tiatoolbox.utils import misc
-from tiatoolbox.utils.transforms import background_composite
->>>>>>> d9d92510
 
 import pathlib
 import numpy as np
 import openslide
-<<<<<<< HEAD
 import glymur
 import math
 import pandas as pd
 import re
 import warnings
-=======
-import math
-import pandas as pd
->>>>>>> d9d92510
 
 
 class WSIReader:
@@ -112,22 +101,8 @@
     def slide_thumbnail(self):
         """Read whole slide image thumbnail at 1.25x.
 
-<<<<<<< HEAD
         Args:
             self (WSIReader):
-=======
-        self.openslide_obj = openslide.OpenSlide(
-            filename=str(pathlib.Path(self.input_dir, self.file_name))
-        )
-        self.tile_objective_value = np.int(tile_objective_value)  # Tile magnification
-        self.tile_read_size = np.array([tile_read_size_w, tile_read_size_h])
-        self.objective_power = np.int(
-            self.openslide_obj.properties[openslide.PROPERTY_NAME_OBJECTIVE_POWER]
-        )  # magnification at which slide is scanned, this is magnification at level 0
-        self.level_count = self.openslide_obj.level_count
-        self.level_dimensions = self.openslide_obj.level_dimensions
-        self.level_downsamples = self.openslide_obj.level_downsamples
->>>>>>> d9d92510
 
         Returns:
             ndarray : image array
@@ -332,12 +307,7 @@
         Examples:
             >>> from tiatoolbox.dataloader import wsireader
             >>> from matplotlib import pyplot as plt
-<<<<<<< HEAD
             >>> wsi = wsireader.OpenSlideWSIReader(input_path='./CMU-1.ndpi')
-=======
-            >>> wsi_obj = wsireader.WSIReader(input_dir="./",
-            ...     file_name="CMU-1.ndpi")
->>>>>>> d9d92510
             >>> level = 0
             >>> region = [13000, 17000, 15000, 19000]
             >>> im_region = wsi.read_region(
@@ -349,7 +319,6 @@
         im_region = openslide_obj.read_region(
             [start_w, start_h], level, [end_w - start_w, end_h - start_h]
         )
-<<<<<<< HEAD
         im_region = transforms.background_composite(image=im_region)
         return im_region
 
@@ -396,23 +365,12 @@
 
         Args:
             self (OpenSlideWSIReader):
-=======
-        im_region = background_composite(image=im_region)
-        return im_region
-
-    def slide_thumbnail(self):
-        """Read whole slide image thumbnail at 1.5x
-
-        Args:
-            self (WSIReader):
->>>>>>> d9d92510
 
         Returns:
             ndarray : image array
 
         Examples:
             >>> from tiatoolbox.dataloader import wsireader
-<<<<<<< HEAD
             >>> wsi = wsireader.OpenSlideWSIReader(input_path="./CMU-1.ndpi")
             >>> slide_thumbnail = wsi.slide_thumbnail()
 
@@ -424,32 +382,12 @@
         slide_dimension = self.slide_info.level_dimensions[0]
         slide_dimension_20x = np.array(slide_dimension) / rescale
         thumb = openslide_wsi.get_thumbnail(
-=======
-            >>> wsi_obj = wsireader.WSIReader(input_dir="./",
-            ...     file_name="CMU-1.ndpi")
-            >>> slide_thumbnail = wsi_obj.slide_thumbnail()
-
-        """
-        openslide_obj = self.openslide_obj
-        tile_objective_value = 20
-
-        if self.objective_power == 0:
-            self.objective_power = np.int(
-                openslide_obj.properties[openslide.PROPERTY_NAME_OBJECTIVE_POWER]
-            )
-
-        rescale = np.int(self.objective_power / tile_objective_value)
-        slide_dimension = openslide_obj.level_dimensions[0]
-        slide_dimension_20x = np.array(slide_dimension) / rescale
-        thumb = openslide_obj.get_thumbnail(
->>>>>>> d9d92510
             (int(slide_dimension_20x[0] / 16), int(slide_dimension_20x[1] / 16))
         )
         thumb = np.asarray(thumb)
 
         return thumb
 
-<<<<<<< HEAD
 
 class OmnyxJP2WSIReader(WSIReader):
     """Class for reading Omnyx JP2 images.
@@ -590,136 +528,4 @@
         read_level = np.int(np.log2(self.slide_info.objective_power / 1.25))
         thumb = np.asarray(glymur_wsi.read(rlevel=read_level))
 
-        return thumb
-=======
-    def save_tiles(self, tile_format=".jpg"):
-        """Generate JPEG tiles from whole slide images
-
-        Args:
-            self (WSIReader):
-            tile_format (str): file format to save image tiles, default=".jpg"
-
-        Returns:
-            saves tiles in the output directory output_dir
-
-        Examples:
-            >>> from tiatoolbox.dataloader import wsireader
-            >>> wsi_obj = wsireader.WSIReader(input_dir="./",
-            ...     file_name="CMU-1.ndpi",
-            ...     output_dir='./dev_test',
-            ...     tile_objective_value=10,
-            ...     tile_read_size_h=2000,
-            ...     tile_read_size_w=2000)
-            >>> wsi_obj.save_tiles()
-
-        """
-        openslide_obj = self.openslide_obj
-        tile_objective_value = self.tile_objective_value
-        tile_read_size = self.tile_read_size
-
-        if self.objective_power == 0:
-            self.objective_power = np.int(
-                openslide_obj.properties[openslide.PROPERTY_NAME_OBJECTIVE_POWER]
-            )
-
-        rescale = np.int(self.objective_power / tile_objective_value)
-        tile_read_size = np.multiply(tile_read_size, rescale)
-        slide_dimension = openslide_obj.level_dimensions[0]
-        slide_h = slide_dimension[1]
-        slide_w = slide_dimension[0]
-        tile_h = tile_read_size[0]
-        tile_w = tile_read_size[1]
-
-        iter_tot = 0
-        output_dir = pathlib.Path(self.output_dir)
-        output_dir.mkdir(parents=True)
-        data = []
-
-        for h in range(int(math.ceil((slide_h - tile_h) / tile_h + 1))):
-            for w in range(int(math.ceil((slide_w - tile_w) / tile_w + 1))):
-                start_h = h * tile_h
-                end_h = (h * tile_h) + tile_h
-                start_w = w * tile_w
-                end_w = (w * tile_w) + tile_w
-                if end_h > slide_h:
-                    end_h = slide_h
-
-                if end_w > slide_w:
-                    end_w = slide_w
-
-                # Read image region
-                im = self.read_region(start_w, start_h, end_w, end_h)
-                format_str = (
-                    "Tile%d:  start_w:%d, end_w:%d, "
-                    "start_h:%d, end_h:%d, "
-                    "width:%d, height:%d"
-                )
-
-                print(
-                    format_str
-                    % (
-                        iter_tot,
-                        start_w,
-                        end_w,
-                        start_h,
-                        end_h,
-                        end_w - start_w,
-                        end_h - start_h,
-                    ),
-                    flush=True,
-                )
-
-                # Rescale to the correct objective value
-                if rescale != 1:
-                    im = misc.imresize(im, rescale)
-
-                img_save_name = (
-                    "_".join(
-                        [
-                            "Tile",
-                            str(tile_objective_value),
-                            str(int(start_w / rescale)),
-                            str(int(start_h / rescale)),
-                        ]
-                    )
-                    + tile_format
-                )
-
-                misc.imwrite(image_path=output_dir.joinpath(img_save_name), img=im)
-
-                data.append(
-                    [
-                        iter_tot,
-                        img_save_name,
-                        start_w,
-                        end_w,
-                        start_h,
-                        end_h,
-                        im.shape[0],
-                        im.shape[1],
-                    ]
-                )
-                iter_tot += 1
-
-        # Save information on each slide to relate to the whole slide image
-        df = pd.DataFrame(
-            data,
-            columns=[
-                "iter",
-                "Tile_Name",
-                "start_w",
-                "end_w",
-                "start_h",
-                "end_h",
-                "size_w",
-                "size_h",
-            ],
-        )
-        df.to_csv(output_dir.joinpath("Output.csv"), index=False)
-
-        # Save slide thumbnail
-        slide_thumb = self.slide_thumbnail()
-        misc.imwrite(
-            output_dir.joinpath("slide_thumbnail" + tile_format), img=slide_thumb
-        )
->>>>>>> d9d92510
+        return thumb