--- conflicted
+++ resolved
@@ -353,10 +353,6 @@
     def infer_batch(
         model: nn.Module,
         batch_data: np.ndarray | torch.Tensor,
-<<<<<<< HEAD
-        *,
-=======
->>>>>>> ca13e7f1
         device: str,
     ) -> list[np.ndarray]:
         """Run inference on an input batch.
