"""This module implements semantic segmentation."""


import copy
import logging
import os
import pathlib
import shutil
from concurrent.futures import ProcessPoolExecutor
from multiprocessing.managers import Namespace
from typing import Callable, List, Tuple, Union

import cv2
import joblib
import numpy as np
import torch
import torch.multiprocessing as torch_mp
import torch.utils.data as torch_data
import tqdm

from tiatoolbox import logger
from tiatoolbox.models.architecture import get_pretrained_model
from tiatoolbox.models.models_abc import IOConfigABC
from tiatoolbox.tools.patchextraction import PatchExtractor
from tiatoolbox.utils import imread, misc
from tiatoolbox.wsicore.wsimeta import Resolution, Units
from tiatoolbox.wsicore.wsireader import VirtualWSIReader, WSIMeta, WSIReader


def _estimate_canvas_parameters(sample_prediction, canvas_shape):
    """Estimates canvas parameters.

    Args:
        sample_prediction (:class:`numpy.ndarray`):
            Patch prediction assuming to be of shape HWC.
        canvas_shape (:class:`numpy.ndarray`):
            HW of the supposed assembled image.
    Returns:
        (tuple, tuple, bool):
            Canvas Shape, Canvas Count and whether to add singleton dimension.

    """
    if len(sample_prediction.shape) == 3:
        num_output_ch = sample_prediction.shape[-1]
        canvas_cum_shape_ = tuple(canvas_shape) + (num_output_ch,)
        canvas_count_shape_ = tuple(canvas_shape) + (1,)
        add_singleton_dim = num_output_ch == 1
    else:
        canvas_cum_shape_ = tuple(canvas_shape) + (1,)
        canvas_count_shape_ = tuple(canvas_shape) + (1,)
        add_singleton_dim = True

    return canvas_cum_shape_, canvas_count_shape_, add_singleton_dim


def _prepare_save_output(
    save_path, cache_count_path, canvas_cum_shape_, canvas_count_shape_
):
    """Prepares for saving the cached output."""
    if save_path is not None:
        if os.path.exists(save_path) and os.path.exists(cache_count_path):
            cum_canvas = np.load(save_path, mmap_mode="r+")
            count_canvas = np.load(cache_count_path, mmap_mode="r+")
            if canvas_cum_shape_ != cum_canvas.shape:
                raise ValueError("Existing image shape in `save_path` does not match.")
            if canvas_count_shape_ != count_canvas.shape:
                raise ValueError(
                    "Existing image shape in `cache_count_path` does not match."
                )
        else:
            cum_canvas = np.lib.format.open_memmap(
                save_path,
                mode="w+",
                shape=canvas_cum_shape_,
                dtype=np.float32,
            )
            # assuming no more than 255 overlapping times
            count_canvas = np.lib.format.open_memmap(
                cache_count_path,
                mode="w+",
                shape=canvas_count_shape_,
                dtype=np.uint8,
            )
            # flush fill
            count_canvas[:] = 0
        is_on_drive = True
    else:
        is_on_drive = False
        cum_canvas = np.zeros(
            shape=canvas_cum_shape_,
            dtype=np.float32,
        )
        # for pixel occurrence counting
        count_canvas = np.zeros(canvas_count_shape_, dtype=np.float32)

    return is_on_drive, count_canvas, cum_canvas


class IOSegmentorConfig(IOConfigABC):
    """Contain semantic segmentor input and output information.

    Args:
        input_resolutions (list):
            Resolution of each input head of model inference, must be in
            the same order as `target model.forward()`.
        output_resolutions (list):
            Resolution of each output head from model inference, must be
            in the same order as target model.infer_batch().
        patch_input_shape (:class:`numpy.ndarray`, list(int)):
            Shape of the largest input in (height, width).
        patch_output_shape (:class:`numpy.ndarray`, list(int)):
            Shape of the largest output in (height, width).
        save_resolution (dict):
            Resolution to save all output.

    Examples:
        >>> # Defining io for a network having 1 input and 1 output at the
        >>> # same resolution
        >>> ioconfig = IOSegmentorConfig(
        ...     input_resolutions=[{"units": "baseline", "resolution": 1.0}],
        ...     output_resolutions=[{"units": "baseline", "resolution": 1.0}],
        ...     patch_input_shape=[2048, 2048],
        ...     patch_output_shape=[1024, 1024],
        ...     stride_shape=[512, 512],
        ... )

    Examples:
        >>> # Defining io for a network having 3 input and 2 output
        >>> # at the same resolution, the output is then merged at a
        >>> # different resolution.
        >>> ioconfig = IOSegmentorConfig(
        ...     input_resolutions=[
        ...         {"units": "mpp", "resolution": 0.25},
        ...         {"units": "mpp", "resolution": 0.50},
        ...         {"units": "mpp", "resolution": 0.75},
        ...     ],
        ...     output_resolutions=[
        ...         {"units": "mpp", "resolution": 0.25},
        ...         {"units": "mpp", "resolution": 0.50},
        ...     ],
        ...     patch_input_shape=[2048, 2048],
        ...     patch_output_shape=[1024, 1024],
        ...     stride_shape=[512, 512],
        ...     save_resolution={"units": "mpp", "resolution": 4.0},
        ... )

    """

    # We pre-define to follow enforcement, actual initialisation in init
    input_resolutions = None
    output_resolutions = None

    def __init__(
        self,
        input_resolutions: List[dict],
        output_resolutions: List[dict],
        patch_input_shape: Union[List[int], np.ndarray],
        patch_output_shape: Union[List[int], np.ndarray],
        save_resolution: dict = None,
        **kwargs,
    ):
        self._kwargs = kwargs
        self.patch_input_shape = patch_input_shape
        self.patch_output_shape = patch_output_shape
        self.stride_shape = None
        self.input_resolutions = input_resolutions
        self.output_resolutions = output_resolutions

        self.resolution_unit = input_resolutions[0]["units"]
        self.save_resolution = save_resolution

        for variable, value in kwargs.items():
            self.__setattr__(variable, value)

        self._validate()

        if self.resolution_unit == "mpp":
            self.highest_input_resolution = min(
                self.input_resolutions, key=lambda x: x["resolution"]
            )
        else:
            self.highest_input_resolution = max(
                self.input_resolutions, key=lambda x: x["resolution"]
            )

    def _validate(self):
        """Validate the data format."""
        resolutions = self.input_resolutions + self.output_resolutions
        units = [v["units"] for v in resolutions]
        units = np.unique(units)
        if len(units) != 1 or units[0] not in [
            "power",
            "baseline",
            "mpp",
        ]:
            raise ValueError(f"Invalid resolution units `{units[0]}`.")

    @staticmethod
    def scale_to_highest(resolutions: List[dict], units: Units):
        """Get the scaling factor from input resolutions.

        This will convert resolutions to a scaling factor with respect to
        the highest resolution found in the input resolutions list.

        Args:
            resolutions (list):
                A list of resolutions where one is defined as
                `{'resolution': value, 'unit': value}`
            units (Units):
                Units that the resolutions are at.

        Returns:
            :class:`numpy.ndarray`:
                A 1D array of scaling factors having the same length as
                `resolutions`

        """
        old_val = [v["resolution"] for v in resolutions]
        if units not in ["baseline", "mpp", "power"]:
            raise ValueError(
                f"Unknown units `{units}`. "
                "Units should be one of 'baseline', 'mpp' or 'power'."
            )
        if units == "baseline":
            return old_val
        if units == "mpp":
            return np.min(old_val) / np.array(old_val)
        return np.array(old_val) / np.max(old_val)

    def to_baseline(self):
        """Return a new config object converted to baseline form.

        This will return a new :class:`IOSegmentorConfig` where
        resolutions have been converted to baseline format with the
        highest possible resolution found in both input and output as
        reference.

        """
        resolutions = self.input_resolutions + self.output_resolutions
        if self.save_resolution is not None:
            resolutions.append(self.save_resolution)

        scale_factors = self.scale_to_highest(resolutions, self.resolution_unit)
        num_input_resolutions = len(self.input_resolutions)
        num_output_resolutions = len(self.output_resolutions)

        end_idx = num_input_resolutions
        input_resolutions = [
            {"units": "baseline", "resolution": v} for v in scale_factors[:end_idx]
        ]
        end_idx = num_input_resolutions + num_output_resolutions
        output_resolutions = [
            {"units": "baseline", "resolution": v}
            for v in scale_factors[num_input_resolutions:end_idx]
        ]

        save_resolution = None
        if self.save_resolution is not None:
            save_resolution = {"units": "baseline", "resolution": scale_factors[-1]}
        return IOSegmentorConfig(
            input_resolutions=input_resolutions,
            output_resolutions=output_resolutions,
            patch_input_shape=self.patch_input_shape,
            patch_output_shape=self.patch_output_shape,
            save_resolution=save_resolution,
            **self._kwargs,
        )


class WSIStreamDataset(torch_data.Dataset):
    """Reading a wsi in parallel mode with persistent workers.

    To speed up the inference process for multiple WSIs. The
    `torch.utils.data.Dataloader` is set to run in persistent mode.
    Normally, this will prevent workers from altering their initial
    states (such as provided input etc.). To sidestep this, we use a
    shared parallel workspace context manager to send data and signal
    from the main thread, thus allowing each worker to load a new wsi as
    well as corresponding patch information.

    Args:
        mp_shared_space (:class:`Namespace`):
            A shared multiprocessing space, must be from
            `torch.multiprocessing`.
        ioconfig (:class:`IOSegmentorConfig`):
            An object which contains I/O placement for patches.
        wsi_paths (list): List of paths pointing to a WSI or tiles.
        preproc (Callable):
            Pre-processing function to be applied to a patch.
        mode (str):
            Either `"wsi"` or `"tile"` to indicate the format of images
            in `wsi_paths`.

    Examples:

        >>> ioconfig = IOSegmentorConfig(
        ...     input_resolutions=[{"units": "baseline", "resolution": 1.0}],
        ...     output_resolutions=[{"units": "baseline", "resolution": 1.0}],
        ...     patch_input_shape=[2048, 2048],
        ...     patch_output_shape=[1024, 1024],
        ...     stride_shape=[512, 512],
        ... )
        >>> mp_manager = torch_mp.Manager()
        >>> mp_shared_space = mp_manager.Namespace()
        >>> mp_shared_space.signal = 1  # adding variable to the shared space
        >>> wsi_paths = ['A.svs', 'B.svs']
        >>> wsi_dataset = WSIStreamDataset(ioconfig, wsi_paths, mp_shared_space)

    """

    def __init__(
        self,
        ioconfig: IOSegmentorConfig,
        wsi_paths: List[Union[str, pathlib.Path]],
        mp_shared_space: Namespace,
        preproc: Callable[[np.ndarray], np.ndarray] = None,
        mode="wsi",
    ):
        super().__init__()
        self.mode = mode
        self.preproc = preproc
        self.ioconfig = copy.deepcopy(ioconfig)

        if mode == "tile":
            logger.warning(
                "WSIPatchDataset only reads image tile at "
                '`units="baseline"`. Resolutions will be converted '
                "to baseline value.",
                stacklevel=2,
            )
            self.ioconfig = self.ioconfig.to_baseline()

        self.mp_shared_space = mp_shared_space
        self.wsi_paths = wsi_paths
        self.wsi_idx = None  # to be received externally via thread communication
        self.reader = None

    def _get_reader(self, img_path):
        """Get appropriate reader for input path."""
        img_path = pathlib.Path(img_path)
        if self.mode == "wsi":
            return WSIReader.open(img_path)
        img = imread(img_path)
        # initialise metadata for VirtualWSIReader.
        # here, we simulate a whole-slide image, but with a single level.
        metadata = WSIMeta(
            mpp=np.array([1.0, 1.0]),
            objective_power=10,
            axes="YXS",
            slide_dimensions=np.array(img.shape[:2][::-1]),
            level_downsamples=[1.0],
            level_dimensions=[np.array(img.shape[:2][::-1])],
        )
        return VirtualWSIReader(
            img,
            info=metadata,
        )

    def __len__(self):
        return len(self.mp_shared_space.patch_inputs)

    @staticmethod
    def collate_fn(batch):
        """Prototype to handle reading exception.

        This will exclude any sample with `None` from the batch. As
        such, wrapping `__getitem__` with try-catch and return `None`
        upon exceptions will prevent crashing the entire program. But as
        a side effect, the batch may not have the size as defined.

        """
        batch = [v for v in batch if v is not None]
        return torch.utils.data.dataloader.default_collate(batch)

    def __getitem__(self, idx: int):
        # ! no need to lock as we do not modify source value in shared space
        if self.wsi_idx != self.mp_shared_space.wsi_idx:
            self.wsi_idx = int(self.mp_shared_space.wsi_idx.item())
            self.reader = self._get_reader(self.wsi_paths[self.wsi_idx])

        # this is in XY and at requested resolution (not baseline)
        bounds = self.mp_shared_space.patch_inputs[idx]
        bounds = bounds.numpy()  # expected to be a torch.Tensor

        # be the same as bounds br-tl, unless bounds are of float
        patch_data_ = []
        scale_factors = self.ioconfig.scale_to_highest(
            self.ioconfig.input_resolutions, self.ioconfig.resolution_unit
        )
        for idy, resolution in enumerate(self.ioconfig.input_resolutions):
            resolution_bounds = np.round(bounds * scale_factors[idy])
            patch_data = self.reader.read_bounds(
                resolution_bounds.astype(np.int32),
                coord_space="resolution",
                pad_constant_values=0,  # expose this ?
                **resolution,
            )

            if self.preproc is not None:
                patch_data = patch_data.copy()
                patch_data = self.preproc(patch_data)
            patch_data_.append(patch_data)
        if len(patch_data_) == 1:
            patch_data_ = patch_data_[0]

        bound = self.mp_shared_space.patch_outputs[idx]
        return patch_data_, bound


class SemanticSegmentor:
    """Pixel-wise segmentation predictor.

    The tiatoolbox model should produce the following results on the BCSS dataset
    using fcn_resnet50_unet-bcss.

    .. list-table:: Semantic segmentation performance on the BCSS dataset
       :widths: 15 15 15 15 15 15 15
       :header-rows: 1

       * -
         - Tumour
         - Stroma
         - Inflammatory
         - Necrosis
         - Other
         - All
       * - Amgad et al.
         - 0.851
         - 0.800
         - 0.712
         - 0.723
         - 0.666
         - 0.750
       * - TIAToolbox
         - 0.885
         - 0.825
         - 0.761
         - 0.765
         - 0.581
         - 0.763

    Note, if `model` is supplied in the arguments, it will ignore the
    `pretrained_model` and `pretrained_weights` arguments.

    Args:
        model (nn.Module):
            Use externally defined PyTorch model for prediction with
            weights already loaded. Default is `None`. If provided,
            `pretrained_model` argument is ignored.
        pretrained_model (str):
            Name of the existing models support by tiatoolbox for
            processing the data. For a full list of pretrained models,
            refer to the `docs
            <https://tia-toolbox.readthedocs.io/en/latest/pretrained.html>`_.
            By default, the corresponding pretrained weights will also
            be downloaded. However, you can override with your own set
            of weights via the `pretrained_weights` argument. Argument
            is case-insensitive.
        pretrained_weights (str):
            Path to the weight of the corresponding `pretrained_model`.
        batch_size (int):
            Number of images fed into the model each time.
        num_loader_workers (int):
            Number of workers to load the data. Take note that they will
            also perform preprocessing.
        num_postproc_workers (int):
            This value is there to maintain input compatibility with
            `tiatoolbox.models.classification` and is not used.
        verbose (bool):
            Whether to output logging information.
        dataset_class (obj):
            Dataset class to be used instead of default.
        auto_generate_mask (bool):
            To automatically generate tile/WSI tissue mask if is not
            provided.

    Attributes:
        process_prediction_per_batch (bool):
            A flag to denote whether post-processing for inference
            output is applied after each batch or after finishing an entire
            tile or WSI.

    Examples:
        >>> # Sample output of a network
        >>> wsis = ['A/wsi.svs', 'B/wsi.svs']
        >>> predictor = SemanticSegmentor(model='fcn-tissue_mask')
        >>> output = predictor.predict(wsis, mode='wsi')
        >>> list(output.keys())
        [('A/wsi.svs', 'output/0.raw') , ('B/wsi.svs', 'output/1.raw')]
        >>> # if a network have 2 output heads, each head output of 'A/wsi.svs'
        >>> # will be respectively stored in 'output/0.raw.0', 'output/0.raw.1'

    """

    def __init__(
        self,
        batch_size: int = 8,
        num_loader_workers: int = 0,
        num_postproc_workers: int = 0,  # skipcq: PYL-W0613
        model: torch.nn.Module = None,
        pretrained_model: str = None,
        pretrained_weights: str = None,
        verbose: bool = True,
        auto_generate_mask: bool = False,
        dataset_class: Callable = WSIStreamDataset,
    ):
        super().__init__()

        if model is None and pretrained_model is None:
            raise ValueError("Must provide either of `model` or `pretrained_model`")

        if model is not None:
            self.model = model
            # template ioconfig, usually coming from pretrained
            self.ioconfig = None
        else:
            model, ioconfig = get_pretrained_model(pretrained_model, pretrained_weights)
            self.ioconfig = ioconfig
            self.model = model

        # local variables for flagging mode within class,
        # subclass should have overwritten to alter some specific behavior
        self.process_prediction_per_batch = True

        # for runtime, such as after wrapping with nn.DataParallel
        self._cache_dir = None
        self._loader = None
        self._model = None
        self._on_gpu = None
        self._mp_shared_space = None
        self._postproc_workers = None
        self._futures = None
        self._outputs = []
        self.imgs = None
        self.masks = None

        self.dataset_class: WSIStreamDataset = dataset_class
        self.model = model  # original copy
        self.pretrained_model = pretrained_model
        self.batch_size = batch_size
        self.num_loader_workers = num_loader_workers
        self.num_postproc_workers = None
        self.verbose = verbose
        self.auto_generate_mask = auto_generate_mask

    @staticmethod
    def get_coordinates(
        image_shape: Union[List[int], np.ndarray], ioconfig: IOSegmentorConfig
    ):
        """Calculate patch tiling coordinates.

        By default, internally, it will call the
        `PatchExtractor.get_coordinates`. To use your own approach,
        either subclass to overwrite or directly assign your own
        function to this name. In either cases, the function must obey
        the API defined here.

        Args:
            image_shape (tuple(int), :class:`numpy.ndarray`):
                This argument specifies the shape of mother image (the
                image we want to extract patches from) at requested
                `resolution` and `units` and it is expected to be in
                (width, height) format.
            ioconfig (:class:`IOSegmentorConfig`):
                Object that contains information about input and output
                placement of patches. Check `IOSegmentorConfig` for
                details about available attributes.

        Returns:
            tuple:
                List of patch inputs and outputs

                - :py:obj:`list` - patch_inputs:
                    A list of corrdinates in `[start_x, start_y, end_x,
                    end_y]` format indicating the read location of the
                    patch in the mother image.

                - :py:obj:`list` - patch_outputs:
                    A list of corrdinates in `[start_x, start_y, end_x,
                    end_y]` format indicating to write location of the
                    patch in the mother image.

        Examples:
            >>> # API of function expected to overwrite `get_coordinates`
            >>> def func(image_shape, ioconfig):
            ...   patch_inputs = np.array([[0, 0, 256, 256]])
            ...   patch_outputs = np.array([[0, 0, 256, 256]])
            ...   return patch_inputs, patch_outputs
            >>> segmentor = SemanticSegmentor(model='unet')
            >>> segmentor.get_coordinates = func

        """
        (patch_inputs, patch_outputs) = PatchExtractor.get_coordinates(
            image_shape=image_shape,
            patch_input_shape=ioconfig.patch_input_shape,
            patch_output_shape=ioconfig.patch_output_shape,
            stride_shape=ioconfig.stride_shape,
        )
        return patch_inputs, patch_outputs

    @staticmethod
    def filter_coordinates(
        mask_reader: VirtualWSIReader,
        bounds: np.ndarray,
        resolution: Resolution = None,
        units: Units = None,
    ):
        """
        Indicates which coordinate is valid basing on the mask.

        To use your own approaches, either subclass to overwrite or
        directly assign your own function to this name. In either cases,
        the function must obey the API defined here.

        Args:
            mask_reader (:class:`.VirtualReader`):
                A virtual pyramidal reader of the mask related to the
                WSI from which we want to extract the patches.
            bounds (ndarray and np.int32):
                Coordinates to be checked via the `func`. They must be
                in the same resolution as requested `resolution` and
                `units`. The shape of `coordinates` is (N, K) where N is
                the number of coordinate sets and K is either 2 for
                centroids or 4 for bounding boxes. When using the
                default `func=None`, K should be 4, as we expect the
                `coordinates` to be bounding boxes in `[start_x,
                start_y, end_x, end_y]` format.
            resolution (Resolution):
                Resolution of the requested patch.
            units (Units):
                Units of the requested patch.
        Returns:
            :class:`numpy.ndarray`:
                List of flags to indicate which coordinate is valid.

        Examples:
            >>> # API of function expected to overwrite `filter_coordinates`
            >>> def func(reader, bounds, resolution, units):
            ...   # as example, only select first bound
            ...   return np.array([1, 0])
            >>> coords = [[0, 0, 256, 256], [128, 128, 384, 384]]
            >>> segmentor = SemanticSegmentor(model='unet')
            >>> segmentor.filter_coordinates = func

        """
        if not isinstance(mask_reader, VirtualWSIReader):
            raise ValueError("`mask_reader` should be VirtualWSIReader.")
        if not isinstance(bounds, np.ndarray) or not np.issubdtype(
            bounds.dtype, np.integer
        ):
            raise ValueError("`coordinates` should be ndarray of integer type.")

        mask_real_shape = mask_reader.img.shape[:2]
        mask_resolution_shape = mask_reader.slide_dimensions(
            resolution=resolution, units=units
        )[::-1]
        mask_real_shape = np.array(mask_real_shape)
        mask_resolution_shape = np.array(mask_resolution_shape)
        scale_factor = mask_real_shape / mask_resolution_shape
        scale_factor = scale_factor[0]  # what if ratio x != y

        def sel_func(coord: np.ndarray):
            """Accept coord as long as its box contains part of mask."""
            coord_in_real_mask = np.ceil(scale_factor * coord).astype(np.int32)
            start_x, start_y, end_x, end_y = coord_in_real_mask
            roi = mask_reader.img[start_y:end_y, start_x:end_x]
            return np.sum(roi > 0) > 0

        flags = [sel_func(bound) for bound in bounds]
        return np.array(flags)

    @staticmethod
    def get_reader(img_path: str, mask_path: str, mode: str, auto_get_mask: bool):
        """Define how to get reader for mask and source image."""
        img_path = pathlib.Path(img_path)
        reader = WSIReader.open(img_path)

        mask_reader = None
        if mask_path is not None:
            if not os.path.isfile(mask_path):
                raise ValueError("`mask_path` must be a valid file path.")
            mask = imread(mask_path)  # assume to be gray
            mask = cv2.cvtColor(mask, cv2.COLOR_RGB2GRAY)
            mask = np.array(mask > 0, dtype=np.uint8)

            mask_reader = VirtualWSIReader(mask)
            mask_reader.info = reader.info
        elif auto_get_mask and mode == "wsi" and mask_path is None:
            # if no mask provided and `wsi` mode, generate basic tissue
            # mask on the fly
            mask_reader = reader.tissue_mask(resolution=1.25, units="power")
            mask_reader.info = reader.info
        return reader, mask_reader

    def _predict_one_wsi(
        self,
        wsi_idx: int,
        ioconfig: IOSegmentorConfig,
        save_path: str,
        mode: str,
    ):
        """Make a prediction on tile/wsi.

        Args:
            wsi_idx (int):
                Index of the tile/wsi to be processed within `self`.
            ioconfig (:class:`IOSegmentorConfig`):
                Object which defines I/O placement during inference and
                when assembling back to full tile/wsi.
            save_path (str):
                Location to save output prediction as well as possible
                intermediate results.
            mode (str):
                Either `"tile"` or `"wsi"` to indicate run mode.

        """
        cache_dir = f"{self._cache_dir}/{wsi_idx}/"
        os.makedirs(cache_dir)

        wsi_path = self.imgs[wsi_idx]
        mask_path = None if self.masks is None else self.masks[wsi_idx]
        wsi_reader, mask_reader = self.get_reader(
            wsi_path, mask_path, mode, self.auto_generate_mask
        )

        # assume ioconfig has already been converted to `baseline` for `tile` mode
        resolution = ioconfig.highest_input_resolution
        wsi_proc_shape = wsi_reader.slide_dimensions(**resolution)

        # * retrieve patch and tile placement
        # this is in XY
        (patch_inputs, patch_outputs) = self.get_coordinates(wsi_proc_shape, ioconfig)
        if mask_reader is not None:
            sel = self.filter_coordinates(mask_reader, patch_outputs, **resolution)
            patch_outputs = patch_outputs[sel]
            patch_inputs = patch_inputs[sel]

        # modify the shared space so that we can update worker info
        # without needing to re-create the worker. There should be no
        # race-condition because only the following enumerate loop
        # triggers the parallelism, and this portion is still in
        # sequential execution order
        patch_inputs = torch.from_numpy(patch_inputs).share_memory_()
        patch_outputs = torch.from_numpy(patch_outputs).share_memory_()
        self._mp_shared_space.patch_inputs = patch_inputs
        self._mp_shared_space.patch_outputs = patch_outputs
        self._mp_shared_space.wsi_idx = torch.Tensor([wsi_idx]).share_memory_()

        pbar_desc = "Process Batch: "
        pbar = tqdm.tqdm(
            desc=pbar_desc,
            leave=True,
            total=int(len(self._loader)),
            ncols=80,
            ascii=True,
            position=0,
        )

        cum_output = []
        for _, batch_data in enumerate(self._loader):
            sample_datas, sample_infos = batch_data
            batch_size = sample_infos.shape[0]
            # ! depending on the protocol of the output within infer_batch
            # ! this may change, how to enforce/document/expose this in a
            # ! sensible way?

            # assume to return a list of L output,
            # each of shape N x etc. (N=batch size)
            sample_outputs = self.model.infer_batch(
                self._model,
                sample_datas,
                self._on_gpu,
            )
            # repackage so that it's an N list, each contains
            # L x etc. output
            sample_outputs = [np.split(v, batch_size, axis=0) for v in sample_outputs]
            sample_outputs = list(zip(*sample_outputs))

            # tensor to numpy, costly?
            sample_infos = sample_infos.numpy()
            sample_infos = np.split(sample_infos, batch_size, axis=0)

            sample_outputs = list(zip(sample_infos, sample_outputs))
            if self.process_prediction_per_batch:
                self._process_predictions(
                    sample_outputs, wsi_reader, ioconfig, save_path, cache_dir
                )
            else:
                cum_output.extend(sample_outputs)
            pbar.update()
        pbar.close()

        self._process_predictions(
            cum_output, wsi_reader, ioconfig, save_path, cache_dir
        )

        # clean up the cache directories
        shutil.rmtree(cache_dir)

    def _process_predictions(
        self,
        cum_batch_predictions: List,
        wsi_reader: WSIReader,
        ioconfig: IOSegmentorConfig,
        save_path: str,
        cache_dir: str,
    ):
        """Define how the aggregated predictions are processed.

        This includes merging the prediction if necessary and also saving afterwards.
        Note that items within `cum_batch_predictions` will be consumed during
        the operation.

        Args:
            cum_batch_predictions (list):
                List of batch predictions. Each item within the list
                should be of (location, patch_predictions).
            wsi_reader (:class:`WSIReader`):
                A reader for the image where the predictions come from.
            ioconfig (:class:`IOSegmentorConfig`):
                A configuration object contains input and output
                information.
            save_path (str):
                Root path to save current WSI predictions.
            cache_dir (str):
                Root path to cache current WSI data.

        """
        if len(cum_batch_predictions) == 0:
            return

        # assume predictions is N, each item has L output element
        locations, predictions = list(zip(*cum_batch_predictions))
        # Nx4 (N x [tl_x, tl_y, br_x, br_y), denotes the location of
        # output patch this can exceed the image bound at the requested
        # resolution remove singleton due to split.
        locations = np.array([v[0] for v in locations])
        for index, output_resolution in enumerate(ioconfig.output_resolutions):
            # assume resolution index to be in the same order as L
            merged_resolution = ioconfig.highest_input_resolution
            merged_locations = locations
            # ! location is w.r.t the highest resolution, hence still need conversion
            if ioconfig.save_resolution is not None:
                merged_resolution = ioconfig.save_resolution
                output_shape = wsi_reader.slide_dimensions(**output_resolution)
                merged_shape = wsi_reader.slide_dimensions(**merged_resolution)
                fx = merged_shape[0] / output_shape[0]
                merged_locations = np.ceil(locations * fx).astype(np.int64)
            merged_shape = wsi_reader.slide_dimensions(**merged_resolution)
            # 0 idx is to remove singleton without removing other axes singleton
            to_merge_predictions = [v[index][0] for v in predictions]
            sub_save_path = f"{save_path}.raw.{index}.npy"
            sub_count_path = f"{cache_dir}/count.{index}.npy"
            self.merge_prediction(
                merged_shape[::-1],  # XY to YX
                to_merge_predictions,
                merged_locations,
                save_path=sub_save_path,
                cache_count_path=sub_count_path,
            )

    @staticmethod
    def merge_prediction(
        canvas_shape: Union[Tuple[int], List[int], np.ndarray],
        predictions: List[np.ndarray],
        locations: Union[List, np.ndarray],
        save_path: Union[str, pathlib.Path] = None,
        cache_count_path: Union[str, pathlib.Path] = None,
    ):
        """Merge patch-level predictions to form a 2-dimensional prediction map.

        When accumulating the raw prediction onto a same canvas (via
        calling the function multiple times), `save_path` and
        `cache_count_path` must be the same. If either of these two do
        not exist, the function will create new files. However, if
        `save_path` is `None`, the function will perform the
        accumulation using CPU-RAM as storage.

        Args:
            canvas_shape (:class:`numpy.ndarray`):
                HW of the supposed assembled image.
            predictions (list):
                List of :class:`np.ndarray`, each item is a patch prediction,
                assuming to be of shape HWC.
            locations (list):
                List of :class:`np.ndarray`, each item is the location of the patch
                at the same index within `predictions`. The location is
                in the to be assembled canvas and of the form
                `(top_left_x, top_left_y, bottom_right_x,
                bottom_right_x)`.
            save_path (str):
                Location to save the assembled image.
            cache_count_path (str):
                Location to store the canvas for counting how many times
                each pixel get overlapped when assembling.

        Returns:
            :class:`numpy.ndarray`:
                An image contains merged data.

        Examples:

        >>> SemanticSegmentor.merge_prediction(
        ...     canvas_shape=[4, 4],
        ...     predictions=[
        ...         np.full((2, 2), 1),
        ...         np.full((2, 2), 2)],
        ...     locations=[
        ...         [0, 0, 2, 2],
        ...         [2, 2, 4, 4]],
        ...     save_path=None,
        ... )
        ... array([[1, 1, 0, 0],
        ...        [1, 1, 0, 0],
        ...        [0, 0, 2, 2],
        ...        [0, 0, 2, 2]])

        """
        canvas_shape = np.array(canvas_shape)

        sample_prediction = predictions[0]

        if len(sample_prediction.shape) not in (2, 3):
            raise ValueError(f"Prediction is no HW or HWC: {sample_prediction.shape}.")

        (
            canvas_cum_shape_,
            canvas_count_shape_,
            add_singleton_dim,
        ) = _estimate_canvas_parameters(sample_prediction, canvas_shape)

        is_on_drive, count_canvas, cum_canvas = _prepare_save_output(
            save_path, cache_count_path, canvas_cum_shape_, canvas_count_shape_
        )

        def index(arr, tl, br):
            """Helper to shorten indexing."""
            return arr[tl[0] : br[0], tl[1] : br[1]]

        patch_infos = list(zip(locations, predictions))
        for _, patch_info in enumerate(patch_infos):
            # position is assumed to be in XY coordinate
            (bound_in_wsi, prediction) = patch_info
            # convert to XY to YX, and in tl, br
            tl_in_wsi = np.array(bound_in_wsi[:2][::-1])
            br_in_wsi = np.array(bound_in_wsi[2:][::-1])
            old_tl_in_wsi = tl_in_wsi.copy()

            # need to do conversion
            patch_shape_in_wsi = tuple(br_in_wsi - tl_in_wsi)
            # conversion to make cv2 happy
            prediction = prediction.astype(np.float32)
            prediction = cv2.resize(prediction, patch_shape_in_wsi[::-1])
            # ! cv2 resize will remove singleton !
            if add_singleton_dim:
                prediction = prediction[..., None]

            sel = tl_in_wsi < 0
            tl_in_wsi[sel] = 0

            if np.any(tl_in_wsi >= canvas_shape):
                continue

            sel = br_in_wsi > canvas_shape
            br_in_wsi[sel] = canvas_shape[sel]

            # re-calibrate the position in case patch passing the image bound
            br_in_patch = br_in_wsi - old_tl_in_wsi
            patch_actual_shape = br_in_wsi - tl_in_wsi
            tl_in_patch = br_in_patch - patch_actual_shape

            # now cropping the prediction region
            patch_pred = prediction[
                tl_in_patch[0] : br_in_patch[0], tl_in_patch[1] : br_in_patch[1]
            ]

            patch_count = np.ones(patch_pred.shape[:2])[..., None]
            if not is_on_drive:
                index(cum_canvas, tl_in_wsi, br_in_wsi)[:] += patch_pred
                index(count_canvas, tl_in_wsi, br_in_wsi)[:] += patch_count
            else:
                old_avg_pred = np.array(index(cum_canvas, tl_in_wsi, br_in_wsi))
                old_count = np.array(index(count_canvas, tl_in_wsi, br_in_wsi))
                # ! there will be precision error, but we have to live with this
                new_count = old_count + patch_count
                # retrieve old raw probabilities after summation
                old_raw_pred = old_avg_pred * old_count
                new_avg_pred = (old_raw_pred + patch_pred) / new_count
                index(cum_canvas, tl_in_wsi, br_in_wsi)[:] = new_avg_pred
                index(count_canvas, tl_in_wsi, br_in_wsi)[:] = new_count
        if not is_on_drive:
            cum_canvas /= count_canvas + 1.0e-6
        return cum_canvas

    @staticmethod
    def _prepare_save_dir(save_dir):
        """Prepare save directory and cache."""
        if save_dir is None:
            logger.warning(
                "Segmentor will only output to directory. "
                "All subsequent output will be saved to current runtime "
                "location under folder 'output'. Overwriting may happen! ",
                stacklevel=2,
            )
            save_dir = os.path.join(os.getcwd(), "output")

        save_dir = os.path.abspath(save_dir)
        save_dir = pathlib.Path(save_dir)
        if save_dir.is_dir():
            raise ValueError(f"`save_dir` already exists! {save_dir}")
        save_dir.mkdir(parents=True)
        cache_dir = f"{save_dir}/cache"
        os.makedirs(cache_dir)

        return save_dir, cache_dir

    def _update_ioconfig(
        self,
        ioconfig,
        mode,
        patch_input_shape,
        patch_output_shape,
        stride_shape,
        resolution,
        units,
    ):
        """Update ioconfig according to input parameters.

        Args:
            ioconfig (:class:`IOSegmentorConfig`):
                Object defines information about input and output
                placement of patches. When provided,
                `patch_input_shape`, `patch_output_shape`,
                `stride_shape`, `resolution`, and `units` arguments are
                ignored. Otherwise, those arguments will be internally
                converted to a :class:`IOSegmentorConfig` object.
            mode (str):
                Type of input to process. Choose from either `tile` or
                `wsi`.
            patch_input_shape (tuple):
                Size of patches input to the model. The values
                are at requested read resolution and must be positive.
            patch_output_shape (tuple):
                Size of patches output by the model. The values are at
                the requested read resolution and must be positive.
            stride_shape (tuple):
                Stride using during tile and WSI processing. The values
                are at requested read resolution and must be positive.
                If not provided, `stride_shape=patch_input_shape` is
                used.
            resolution (Resolution):
                Resolution used for reading the image.
            units (Units):
                Units of resolution used for reading the image.

        Returns:
            :class:`IOSegmentorConfig`:
                Updated ioconfig.

        """
        if patch_output_shape is None:
            patch_output_shape = patch_input_shape
        if stride_shape is None:
            stride_shape = patch_output_shape

        if ioconfig is None and patch_input_shape is None:
            if self.ioconfig is None:
                raise ValueError(
                    "Must provide either `ioconfig` or "
                    "`patch_input_shape` and `patch_output_shape`"
                )
            ioconfig = copy.deepcopy(self.ioconfig)
        elif ioconfig is None:
            ioconfig = IOSegmentorConfig(
                input_resolutions=[{"resolution": resolution, "units": units}],
                output_resolutions=[{"resolution": resolution, "units": units}],
                patch_input_shape=patch_input_shape,
                patch_output_shape=patch_output_shape,
                stride_shape=stride_shape,
            )
        if mode == "tile":
            logger.warning(
                "WSIPatchDataset only reads image tile at "
                '`units="baseline"`. Resolutions will be converted '
                "to baseline value.",
                stacklevel=2,
            )
            return ioconfig.to_baseline()

        return ioconfig

    def _prepare_workers(self):
        """Prepare number of workers."""
        self._postproc_workers = None
        if self.num_postproc_workers is not None:
            self._postproc_workers = ProcessPoolExecutor(
                max_workers=self.num_postproc_workers
            )

    def _memory_cleanup(self):
        """Memory clean up."""
        self.imgs = None
        self.masks = None
        self._cache_dir = None
        self._model = None
        self._loader = None
        self._on_gpu = None
        self._futures = None
        self._mp_shared_space = None
        if self._postproc_workers is not None:
            self._postproc_workers.shutdown()
        self._postproc_workers = None

    def _predict_wsi_handle_exception(
        self, imgs, wsi_idx, img_path, mode, ioconfig, save_dir, crash_on_exception
    ):
        """Predict on multiple WSIs.

        Args:
            imgs (list, ndarray):
                List of inputs to process. When using `"patch"` mode,
                the input must be either a list of images, a list of
                image file paths or a numpy array of an image list. When
                using `"tile"` or `"wsi"` mode, the input must be a list
                of file paths.
            wsi_idx (int):
                index of current WSI being processed.
            img_path(str):
                Path to current image.
            mode (str):
                Type of input to process. Choose from either `tile` or
                `wsi`.
            ioconfig (:class:`IOSegmentorConfig`):
                Object defines information about input and output
                placement of patches. When provided,
                `patch_input_shape`, `patch_output_shape`,
                `stride_shape`, `resolution`, and `units` arguments are
                ignored. Otherwise, those arguments will be internally
                converted to a :class:`IOSegmentorConfig` object.
            save_dir (str or pathlib.Path):
                Output directory when processing multiple tiles and
                whole-slide images. By default, it is folder `output`
                where the running script is invoked.
            crash_on_exception (bool):
                If `True`, the running loop will crash if there is any
                error during processing a WSI. Otherwise, the loop will
                move on to the next wsi for processing.

        Returns:
            list:
                A list of tuple(input_path, save_path) where
                `input_path` is the path of the input wsi while
                `save_path` corresponds to the output predictions.

        """
        try:
            wsi_save_path = save_dir.joinpath(f"{wsi_idx}")
            self._predict_one_wsi(wsi_idx, ioconfig, str(wsi_save_path), mode)

            # Do not use dict with file name as key, because it can be
            # overwritten. It may be user intention to provide files with a
            # same name multiple times (maybe they have different root path)
            self._outputs.append([str(img_path), str(wsi_save_path)])

            # ? will this corrupt old version if control + c midway?
            map_file_path = os.path.join(save_dir, "file_map.dat")
            # backup old version first
            if os.path.exists(map_file_path):
                old_map_file_path = os.path.join(save_dir, "file_map_old.dat")
                shutil.copy(map_file_path, old_map_file_path)
            joblib.dump(self._outputs, map_file_path)

            # verbose mode, error by passing ?
            logging.info("Finish: %d", wsi_idx / len(imgs))
            logging.info("--Input: %s", str(img_path))
            logging.info("--Output: %s", str(wsi_save_path))
        # prevent deep source check because this is bypass and
        # delegating error message
        except Exception as err:  # noqa: PIE786  # skipcq: PYL-W0703
            wsi_save_path = save_dir.joinpath(f"{wsi_idx}")
            if crash_on_exception:
                raise err
            logging.error("Crashed on %s", wsi_save_path)

    def predict(
        self,
        imgs,
        masks=None,
        mode="tile",
        on_gpu=True,
        ioconfig=None,
        patch_input_shape=None,
        patch_output_shape=None,
        stride_shape=None,
        resolution=1.0,
        units="baseline",
        save_dir=None,
        crash_on_exception=False,
    ):
        """Make a prediction for a list of input data.

        By default, if the input model at the object instantiation time
        is a pretrained model in the toolbox as well as
        `patch_input_shape`, `patch_output_shape`, `stride_shape`,
        `resolution`, `units` and `ioconfig` are `None`. The method will
        use the `ioconfig` retrieved together with the pretrained model.
        Otherwise, either `patch_input_shape`, `patch_output_shape`,
        `stride_shape`, `resolution`, `units` or `ioconfig` must be set
        else a `Value Error` will be raised.

        Args:
            imgs (list, ndarray):
                List of inputs to process. When using `"patch"` mode,
                the input must be either a list of images, a list of
                image file paths or a numpy array of an image list. When
                using `"tile"` or `"wsi"` mode, the input must be a list
                of file paths.
            masks (list):
                List of masks. Only utilised when processing image tiles
                and whole-slide images. Patches are only processed if
                they are within a masked area. If not provided, then a
                tissue mask will be automatically generated for
                whole-slide images or the entire image is processed for
                image tiles.
            mode (str):
                Type of input to process. Choose from either `tile` or
                `wsi`.
            ioconfig (:class:`IOSegmentorConfig`):
                Object defines information about input and output
                placement of patches. When provided,
                `patch_input_shape`, `patch_output_shape`,
                `stride_shape`, `resolution`, and `units` arguments are
                ignored. Otherwise, those arguments will be internally
                converted to a :class:`IOSegmentorConfig` object.
            on_gpu (bool):
                Whether to run the model on the GPU.
            patch_input_shape (tuple):
                Size of patches input to the model. The values
                are at requested read resolution and must be positive.
            patch_output_shape (tuple):
                Size of patches output by the model. The values are at
                the requested read resolution and must be positive.
            stride_shape (tuple):
                Stride using during tile and WSI processing. The values
                are at requested read resolution and must be positive.
                If not provided, `stride_shape=patch_input_shape` is
                used.
            resolution (float):
                Resolution used for reading the image.
            units (Units):
                Units of resolution used for reading the image. Choose
                from either `"level"`, `"power"` or `"mpp"`.
            save_dir (str or pathlib.Path):
                Output directory when processing multiple tiles and
                whole-slide images. By default, it is folder `output`
                where the running script is invoked.
            crash_on_exception (bool):
                If `True`, the running loop will crash if there is any
                error during processing a WSI. Otherwise, the loop will
                move on to the next wsi for processing.

        Returns:
            list:
                A list of tuple(input_path, save_path) where
                `input_path` is the path of the input wsi while
                `save_path` corresponds to the output predictions.

        Examples:
            >>> # Sample output of a network
            >>> wsis = ['A/wsi.svs', 'B/wsi.svs']
            >>> predictor = SemanticSegmentor(model='fcn-tissue_mask')
            >>> output = predictor.predict(wsis, mode='wsi')
            >>> list(output.keys())
            [('A/wsi.svs', 'output/0.raw') , ('B/wsi.svs', 'output/1.raw')]
            >>> # if a network have 2 output heads, each head output of 'A/wsi.svs'
            >>> # will be respectively stored in 'output/0.raw.0', 'output/0.raw.1'

        """
        if mode not in ["wsi", "tile"]:
            raise ValueError(f"{mode} is not a valid mode. Use either `tile` or `wsi`.")

        save_dir, self._cache_dir = self._prepare_save_dir(save_dir)

        ioconfig = self._update_ioconfig(
            ioconfig,
            mode,
            patch_input_shape,
            patch_output_shape,
            stride_shape,
            resolution,
            units,
        )

        # use external for testing
        self._on_gpu = on_gpu
        self._model = misc.model_to(on_gpu, self.model)

        # workers should be > 0 else Value Error will be thrown
        self._prepare_workers()

        mp_manager = torch_mp.Manager()
        mp_shared_space = mp_manager.Namespace()
        self._mp_shared_space = mp_shared_space

        ds = self.dataset_class(
            ioconfig=ioconfig,
            preproc=self.model.preproc_func,
            wsi_paths=imgs,
            mp_shared_space=mp_shared_space,
            mode=mode,
        )

        loader = torch_data.DataLoader(
            ds,
            drop_last=False,
            batch_size=self.batch_size,
            num_workers=self.num_loader_workers,
            persistent_workers=self.num_loader_workers > 0,
        )

        self._loader = loader
        self.imgs = imgs
        self.masks = masks

        # contain input / output prediction mapping
        self._outputs = []
        # ? what will happen if this crash midway?
        # => may not be able to retrieve the result dict
        for wsi_idx, img_path in enumerate(imgs):
            self._predict_wsi_handle_exception(
                imgs, wsi_idx, img_path, mode, ioconfig, save_dir, crash_on_exception
            )

        # clean up the cache directories
        try:
            shutil.rmtree(self._cache_dir)
        except PermissionError:  # pragma: no cover
            logger.warning("Unable to remove %s", self._cache_dir)

        self._memory_cleanup()

        return self._outputs


class DeepFeatureExtractor(SemanticSegmentor):
    """Generic CNN Feature Extractor.

    AN engine for using any CNN model as a feature extractor. Note, if
    `model` is supplied in the arguments, it will ignore the
    `pretrained_model` and `pretrained_weights` arguments.

    Args:
        model (nn.Module):
            Use externally defined PyTorch model for prediction with
            weights already loaded. Default is `None`. If provided,
            `pretrained_model` argument is ignored.
        pretrained_model (str):
            Name of the existing models support by tiatoolbox for
            processing the data. By default, the corresponding
            pretrained weights will also be downloaded. However, you can
            override with your own set of weights via the
            `pretrained_weights` argument. Argument is case-insensitive.
            Refer to
            :class:`tiatoolbox.models.architecture.vanilla.CNNBackbone`
            for list of supported pretrained models.
        pretrained_weights (str):
            Path to the weight of the corresponding `pretrained_model`.
        batch_size (int):
            Number of images fed into the model each time.
        num_loader_workers (int):
            Number of workers to load the data. Take note that they will
            also perform preprocessing.
        num_postproc_workers (int):
            This value is there to maintain input compatibility with
            `tiatoolbox.models.classification` and is not used.
        verbose (bool):
            Whether to output logging information.
        dataset_class (obj):
            Dataset class to be used instead of default.
        auto_generate_mask(bool):
            To automatically generate tile/WSI tissue mask if is not
            provided.

    Examples:
        >>> # Sample output of a network
        >>> from tiatoolbox.models.architecture.vanilla import CNNBackbone
        >>> wsis = ['A/wsi.svs', 'B/wsi.svs']
        >>> # create resnet50 with pytorch pretrained weights
        >>> model = CNNBackbone('resnet50')
        >>> predictor = DeepFeatureExtractor(model=model)
        >>> output = predictor.predict(wsis, mode='wsi')
        >>> list(output.keys())
        [('A/wsi.svs', 'output/0') , ('B/wsi.svs', 'output/1')]
        >>> # If a network have 2 output heads, for 'A/wsi.svs',
        >>> # there will be 3 outputs, and they are respectively stored at
        >>> # 'output/0.position.npy'   # will always be output
        >>> # 'output/0.features.0.npy' # output of head 0
        >>> # 'output/0.features.1.npy' # output of head 1
        >>> # Each file will contain a same number of items, and the item at each
        >>> # index corresponds to 1 patch. The item in `.*position.npy` will
        >>> # be the corresponding patch bounding box. The box coordinates are at
        >>> # the inference resolution defined within the provided `ioconfig`.

    """

    def __init__(
        self,
        batch_size: int = 8,
        num_loader_workers: int = 0,
        num_postproc_workers: int = 0,
        model: torch.nn.Module = None,
        pretrained_model: str = None,
        pretrained_weights: str = None,
        verbose: bool = True,
        auto_generate_mask: bool = False,
        dataset_class: Callable = WSIStreamDataset,
    ):
        super().__init__(
            batch_size=batch_size,
            num_loader_workers=num_loader_workers,
            num_postproc_workers=num_postproc_workers,
            model=model,
            pretrained_model=pretrained_model,
            pretrained_weights=pretrained_weights,
            verbose=verbose,
            auto_generate_mask=auto_generate_mask,
            dataset_class=dataset_class,
        )
        self.process_prediction_per_batch = False

    def _process_predictions(
        self,
        cum_batch_predictions: List,
        wsi_reader: WSIReader,
        ioconfig: IOSegmentorConfig,
        save_path: str,
        cache_dir: str,
    ):
        """Define how the aggregated predictions are processed.

        This includes merging the prediction if necessary and also
        saving afterwards.

        Args:
            cum_batch_predictions (list):
                List of batch predictions. Each item within the list
                should be of (location, patch_predictions).
            wsi_reader (:class:`WSIReader`):
                A reader for the image where the predictions come from.
            ioconfig (:class:`IOSegmentorConfig`):
                A configuration object contains input and output
                information.
            save_path (str):
                Root path to save current WSI predictions.
            cache_dir (str):
                Root path to cache current WSI data.

        """
        # assume prediction_list is N, each item has L output elements
        location_list, prediction_list = list(zip(*cum_batch_predictions))
        # Nx4 (N x [tl_x, tl_y, br_x, br_y), denotes the location of output
        # patch, this can exceed the image bound at the requested resolution
        # remove singleton due to split.
        location_list = np.array([v[0] for v in location_list])
        np.save(f"{save_path}.position.npy", location_list)
        for idx, _ in enumerate(ioconfig.output_resolutions):
            # assume resolution idx to be in the same order as L
            # 0 idx is to remove singleton without removing other axes singleton
            prediction_list = [v[idx][0] for v in prediction_list]
            prediction_list = np.array(prediction_list)
            np.save(f"{save_path}.features.{idx}.npy", prediction_list)

    def predict(
        self,
        imgs,
        masks=None,
        mode="tile",
        on_gpu=True,
        ioconfig=None,
        patch_input_shape=None,
        patch_output_shape=None,
        stride_shape=None,
        resolution=1.0,
        units="baseline",
        save_dir=None,
        crash_on_exception=False,
    ):
        """Make a prediction for a list of input data.

        By default, if the input model at the time of object
        instantiation is a pretrained model in the toolbox as well as
        `patch_input_shape`, `patch_output_shape`, `stride_shape`,
        `resolution`, `units` and `ioconfig` are `None`. The method will
        use the `ioconfig` retrieved together with the pretrained model.
        Otherwise, either `patch_input_shape`, `patch_output_shape`,
        `stride_shape`, `resolution`, `units` or `ioconfig` must be set
        - else a `Value Error` will be raised.

        Args:
            imgs (list, ndarray):
                List of inputs to process. When using `"patch"` mode,
                the input must be either a list of images, a list of
                image file paths or a numpy array of an image list. When
                using `"tile"` or `"wsi"` mode, the input must be a list
                of file paths.
            masks (list):
                List of masks. Only utilised when processing image tiles
                and whole-slide images. Patches are only processed if
                they are within a masked area. If not provided, then a
                tissue mask will be automatically generated for each
                whole-slide image or all image tiles in the entire image
                are processed.
            mode (str):
                Type of input to process. Choose from either `tile` or
                `wsi`.
            ioconfig (:class:`IOSegmentorConfig`):
                Object that defines information about input and output
                placement of patches. When provided,
                `patch_input_shape`, `patch_output_shape`,
                `stride_shape`, `resolution`, and `units` arguments are
                ignored. Otherwise, those arguments will be internally
                converted to a :class:`IOSegmentorConfig` object.
            on_gpu (bool):
                Whether to run the model on the GPU.
            patch_input_shape (tuple):
                Size of patches input to the model. The values are at
                requested read resolution and must be positive.
            patch_output_shape (tuple):
                Size of patches output by the model. The values are at
                the requested read resolution and must be positive.
            stride_shape (tuple):
                Stride using during tile and WSI processing. The values
                are at requested read resolution and must be positive.
                If not provided, `stride_shape=patch_input_shape` is
                used.
            resolution (Resolution):
                Resolution used for reading the image.
<<<<<<< HEAD
            units (str):
                Units of resolution used for reading the image. Choose
                from either `"level"`, `"power"` or `"mpp"`.
            save_dir (str or pathlib.Path):
=======
            units (Units):
                Units of resolution used for reading the image.
            save_dir (str):
>>>>>>> 57c5b009
                Output directory when processing multiple tiles and
                whole-slide images. By default, it is folder `output`
                where the running script is invoked.
            crash_on_exception (bool):
                If `True`, the running loop will crash if there is any
                error during processing a WSI. Otherwise, the loop will
                move on to the next wsi for processing.

        Returns:
            list:
                A list of tuple(input_path, save_path) where
                `input_path` is the path of the input wsi while
                `save_path` corresponds to the output predictions.

        Examples:
            >>> # Sample output of a network
            >>> from tiatoolbox.models.architecture.vanilla import CNNBackbone
            >>> wsis = ['A/wsi.svs', 'B/wsi.svs']
            >>> # create resnet50 with pytorch pretrained weights
            >>> model = CNNBackbone('resnet50')
            >>> predictor = DeepFeatureExtractor(model=model)
            >>> output = predictor.predict(wsis, mode='wsi')
            >>> list(output.keys())
            [('A/wsi.svs', 'output/0') , ('B/wsi.svs', 'output/1')]
            >>> # If a network have 2 output heads, for 'A/wsi.svs',
            >>> # there will be 3 outputs, and they are respectively stored at
            >>> # 'output/0.position.npy'   # will always be output
            >>> # 'output/0.features.0.npy' # output of head 0
            >>> # 'output/0.features.1.npy' # output of head 1
            >>> # Each file will contain a same number of items, and the item at each
            >>> # index corresponds to 1 patch. The item in `.*position.npy` will
            >>> # be the corresponding patch bounding box. The box coordinates are at
            >>> # the inference resolution defined within the provided `ioconfig`.

        """
        return super().predict(
            imgs=imgs,
            masks=masks,
            mode=mode,
            on_gpu=on_gpu,
            ioconfig=ioconfig,
            patch_input_shape=patch_input_shape,
            patch_output_shape=patch_output_shape,
            stride_shape=stride_shape,
            resolution=resolution,
            units=units,
            save_dir=save_dir,
            crash_on_exception=crash_on_exception,
        )<|MERGE_RESOLUTION|>--- conflicted
+++ resolved
@@ -1535,16 +1535,9 @@
                 used.
             resolution (Resolution):
                 Resolution used for reading the image.
-<<<<<<< HEAD
-            units (str):
-                Units of resolution used for reading the image. Choose
-                from either `"level"`, `"power"` or `"mpp"`.
-            save_dir (str or pathlib.Path):
-=======
             units (Units):
                 Units of resolution used for reading the image.
-            save_dir (str):
->>>>>>> 57c5b009
+            save_dir (str or pathlib.Path):
                 Output directory when processing multiple tiles and
                 whole-slide images. By default, it is folder `output`
                 where the running script is invoked.
