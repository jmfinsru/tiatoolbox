--- conflicted
+++ resolved
@@ -1,10 +1,6 @@
 """Models package for the models implemented in tiatoolbox."""
-<<<<<<< HEAD
+
 from __future__ import annotations
-=======
-
-from tiatoolbox.models import architecture, dataset, engine, models_abc
->>>>>>> a1feb25e
 
 from . import architecture, dataset, engine, models_abc
 from .architecture.hovernet import HoVerNet
