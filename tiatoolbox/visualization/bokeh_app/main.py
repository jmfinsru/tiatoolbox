--- conflicted
+++ resolved
@@ -2095,7 +2095,6 @@
 
         # Set initial slide to first one in base folder
         slide_list = []
-<<<<<<< HEAD
         for ext in [
             "*.svs",
             "*.ndpi",
@@ -2106,9 +2105,6 @@
             "*.jpg",
             "*.qptiff",
         ]:
-=======
-        for ext in ["*.svs", "*ndpi", "*.tiff", "*.tif", "*.mrxs", "*.png", "*.jpg"]:
->>>>>>> 964c8462
             slide_list.extend(list(doc_config["slide_folder"].glob(ext)))
             slide_list.extend(
                 list(doc_config["slide_folder"].glob(str(Path("*") / ext))),
