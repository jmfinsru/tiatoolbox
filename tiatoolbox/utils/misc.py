"""Miscellaneous small functions repeatedly used in tiatoolbox."""
from __future__ import annotations

import copy
import json
import os
import zipfile
from pathlib import Path
from typing import IO, TYPE_CHECKING

import cv2
import joblib
import numpy as np
import pandas as pd
import requests
import torch
import yaml
from filelock import FileLock
from shapely.affinity import translate
from shapely.geometry import shape as feature2geometry
from skimage import exposure

from tiatoolbox import logger
from tiatoolbox.annotation.storage import Annotation, AnnotationStore, SQLiteStore
from tiatoolbox.utils.exceptions import FileNotSupportedError

if TYPE_CHECKING:  # pragma: no cover
    from os import PathLike

    from shapely import geometry


def split_path_name_ext(
    full_path: os | PathLike,
) -> tuple[Path, str, list[str]]:
    """Split path of a file to directory path, file name and extensions.

    Args:
        full_path (os | PathLike):
            Path to a file.

    Returns:
        tuple:
            Three parts of the input file path:
            - :py:obj:`Path` - Parent directory path
            - :py:obj:`str` - File name
            - :py:obj:`list(str)` - File extensions

    Examples:
        >>> from tiatoolbox.utils.misc import split_path_name_ext
        >>> dir_path, file_name, extensions = split_path_name_ext(full_path)

    """
    input_path = Path(full_path)
    return input_path.parent.absolute(), input_path.name, input_path.suffixes


def grab_files_from_dir(
    input_path: os | PathLike,
    file_types: str | tuple[str] = ("*.jpg", "*.png", "*.tif"),
) -> list[Path]:
    """Grab file paths specified by file extensions.

    Args:
        input_path (os | PathLike):
            Path to the directory where files
            need to be searched.
        file_types (str or tuple(str)):
            File types (extensions) to be searched.

    Returns:
        list:
            File paths as a python list. It has been sorted to ensure
            the same ordering across platforms.

    Examples:
        >>> from tiatoolbox import utils
        >>> file_types = ("*.ndpi", "*.svs", "*.mrxs")
        >>> files_all = utils.misc.grab_files_from_dir(input_path,
        ...     file_types=file_types)

    """
    input_path = Path(input_path)

    if isinstance(file_types, str):
        if len(file_types.split(",")) > 1:
            file_types = tuple(file_types.replace(" ", "").split(","))
        else:
            file_types = (file_types,)

    files_grabbed = []
    for files in file_types:
        files_grabbed.extend(input_path.glob(files))
    # Ensure same ordering
    files_grabbed.sort()
    return list(files_grabbed)


def save_yaml(
    input_dict: dict,
    output_path: os | PathLike = "output.yaml",
    *,
    parents: bool | None = False,
    exist_ok: bool | None = False,
) -> None:
    """Save dictionary as yaml.

    Args:
        input_dict (dict):
            A variable of type 'dict'.
        output_path (os | PathLike):
            Path to save the output file.
        parents (bool):
            Make parent directories if they do not exist. Default is
            False.
        exist_ok (bool):
            Overwrite the output file if it exists. Default is False.

    Examples:
        >>> from tiatoolbox import utils
        >>> input_dict = {'hello': 'Hello World!'}
        >>> utils.misc.save_yaml(input_dict, './hello.yaml')

    """
    path = Path(output_path)
    if path.exists() and not exist_ok:
        msg = "File already exists."
        raise FileExistsError(msg)
    if parents:
        path.parent.mkdir(parents=True, exist_ok=True)
    with Path(output_path).open("w+") as yaml_file:
        yaml.dump(input_dict, yaml_file)


def imwrite(image_path: os | PathLike, img: np.ndarray) -> None:
    """Write numpy array to an image.

    Args:
        image_path (os | PathLike):
            File path (including extension) to save image to.
        img (:class:`numpy.ndarray`):
            Image array of dtype uint8, MxNx3.

    Examples:
        >>> from tiatoolbox import utils
        >>> import numpy as np
        >>> utils.misc.imwrite('BlankImage.jpg',
        ...     np.ones([100, 100, 3]).astype('uint8')*255)

    """
    if isinstance(image_path, Path):
        image_path = str(image_path)
    cv2.imwrite(image_path, cv2.cvtColor(img, cv2.COLOR_RGB2BGR))


def imread(image_path: os | PathLike, as_uint8: bool | None = None) -> np.ndarray:
    """Read an image as numpy array.

    Args:
        image_path (os | PathLike):
            File path (including extension) to read image.
        as_uint8 (bool):
            Read an image in uint8 format.

    Returns:
        :class:`numpy.ndarray`:
            Image array of dtype uint8, MxNx3.

    Examples:
        >>> from tiatoolbox import utils
        >>> img = utils.misc.imread('ImagePath.jpg')

    """
    if as_uint8 is None:
        as_uint8 = True  # default reading of images is in uint8 format.

    if not isinstance(image_path, (str, Path)):
        msg = "Please provide path to an image."
        raise TypeError(msg)

    if isinstance(image_path, str):
        image_path = Path(image_path)

    if image_path.suffix == ".npy":
        image = np.load(str(image_path))
    else:
        image = cv2.imread(str(image_path))
        image = cv2.cvtColor(image, cv2.COLOR_BGR2RGB)
    if as_uint8:
        return image.astype(np.uint8)

    return image


def load_stain_matrix(stain_matrix_input: np.ndarray | os | PathLike) -> np.ndarray:
    """Load a stain matrix as a numpy array.

    Args:
        stain_matrix_input (ndarray or os | PathLike):
            Either a 2x3 or 3x3 numpy array or a path to a saved .npy /
            .csv file. If using a .csv file, there should be no column
            headers provided

    Returns:
        stain_matrix (:class:`numpy.ndarray`):
            The loaded stain matrix.

    Examples:
        >>> from tiatoolbox import utils
        >>> sm = utils.misc.load_stain_matrix(stain_matrix_input)

    """
    if isinstance(stain_matrix_input, (str, Path)):
        _, __, suffixes = split_path_name_ext(stain_matrix_input)
        if suffixes[-1] not in [".csv", ".npy"]:
            msg = (
                "If supplying a path to a stain matrix, "
                "use either a npy or a csv file"
            )
            raise FileNotSupportedError(
                msg,
            )

        if suffixes[-1] == ".csv":
            return pd.read_csv(stain_matrix_input).to_numpy()

        # only other option left for suffix[-1] is .npy
        return np.load(str(stain_matrix_input))

    if isinstance(stain_matrix_input, np.ndarray):
        return stain_matrix_input

    msg = "Stain_matrix must be either a path to npy/csv file or a numpy array"
    raise TypeError(
        msg,
    )


def get_luminosity_tissue_mask(img: np.ndarray, threshold: float) -> np.ndarray:
    """Get tissue mask based on the luminosity of the input image.

    Args:
        img (:class:`numpy.ndarray`):
            Input image used to obtain tissue mask.
        threshold (float):
            Luminosity threshold used to determine tissue area.

    Returns:
        tissue_mask (:class:`numpy.ndarray`):
            Binary tissue mask.

    Examples:
        >>> from tiatoolbox import utils
        >>> tissue_mask = utils.misc.get_luminosity_tissue_mask(img, threshold=0.8)

    """
    img = img.astype("uint8")  # ensure input image is uint8
    img = contrast_enhancer(img, low_p=2, high_p=98)  # Contrast  enhancement
    img_lab = cv2.cvtColor(img, cv2.COLOR_RGB2LAB)
    l_lab = img_lab[:, :, 0] / 255.0  # Convert to range [0,1].
    tissue_mask = l_lab < threshold

    # check it's not empty
    if tissue_mask.sum() == 0:
        msg = "Empty tissue mask computed."
        raise ValueError(msg)

    return tissue_mask


def mpp2common_objective_power(
    mpp: float | tuple[float, float],
    common_powers: float
    | tuple[float, ...] = (
        1,
        1.25,
        2,
        2.5,
        4,
        5,
        10,
        20,
        40,
        60,
        90,
        100,
    ),
) -> float:
    """Approximate (commonly used value) of objective power from mpp.

    Uses :func:`mpp2objective_power` to estimate and then rounds to the
    nearest value in `common_powers`.

    Args:
        mpp (float or tuple(float)): Microns per-pixel.
        common_powers (tuple or tuple(float, ...)): A sequence of objective
            power values to round to. Defaults to
            (1, 1.25, 2, 2.5, 4, 5, 10, 20, 40, 60, 90, 100).

    Returns:
        float:
            Objective power approximation.

    Examples:
        >>> mpp2common_objective_power(0.253)
        array(40)

        >>> mpp2common_objective_power(
        ...     (0.253, 0.478),
        ...     common_powers=(10.0, 20.0, 40.0),
        ... )
        array([40, 20])

    """
    op = mpp2objective_power(mpp)
    distances = [np.abs(op - power) for power in common_powers]
    return common_powers[np.argmin(distances)]


mpp2common_objective_power = np.vectorize(
    mpp2common_objective_power,
    excluded={"common_powers"},
)


@np.vectorize
def objective_power2mpp(objective_power: float | tuple[float]) -> float | tuple[float]:
    r"""Approximate mpp from objective power.

    The formula used for estimation is :math:`power = \frac{10}{mpp}`.
    This is a self-inverse function and therefore
    :func:`mpp2objective_power` is simply an alias to this function.

    Note that this function is wrapped in :class:`numpy.vectorize`.

    Args:
        objective_power (float or tuple(float)): Objective power.

    Returns:
        float or tuple(float):
            Microns per-pixel (MPP) approximations.

    Examples:
        >>> objective_power2mpp(40)
        array(0.25)

        >>> objective_power2mpp([40, 20, 10])
        array([0.25, 0.5, 1.])

    """
    return 10 / float(objective_power)


@np.vectorize
def mpp2objective_power(mpp: float | tuple[float]) -> float | tuple[float]:
    """Approximate objective_power from mpp.

    Alias to :func:`objective_power2mpp` as it is a self-inverse
    function.

    Args:
        mpp (float or tuple(float)): Microns per-pixel.

    Returns:
        float or tuple(float):
            Objective power approximations.

    Examples:
        >>> mpp2objective_power(0.25)
        array(40.)

        >>> mpp2objective_power([0.25, 0.5, 1.0])
        array([40., 20., 10.])

        >>> mpp2objective_power(0.253)
        array(39.5256917)

    """
    return objective_power2mpp(mpp)


def contrast_enhancer(img: np.ndarray, low_p: int = 2, high_p: int = 98) -> np.ndarray:
    """Enhance contrast of the input image using intensity adjustment.

    This method uses both image low and high percentiles.

    Args:
        img (:class:`numpy.ndarray`): input image used to obtain tissue mask.
            Image should be uint8.
        low_p (scalar): low percentile of image values to be saturated to 0.
        high_p (scalar): high percentile of image values to be saturated to 255.
            high_p should always be greater than low_p.

    Returns:
        img (:class:`numpy.ndarray`):
            Image (uint8) with contrast enhanced.

    Raises:
        AssertionError: Internal errors due to invalid img type.

    Examples:
        >>> from tiatoolbox import utils
        >>> img = utils.misc.contrast_enhancer(img, low_p=2, high_p=98)

    """
    # check if image is not uint8
    if img.dtype != np.uint8:
        msg = "Image should be uint8."
        raise AssertionError(msg)
    img_out = img.copy()
    p_low, p_high = np.percentile(img_out, (low_p, high_p))
    if p_low >= p_high:
        p_low, p_high = np.min(img_out), np.max(img_out)
    if p_high > p_low:
        img_out = exposure.rescale_intensity(
            img_out,
            in_range=(p_low, p_high),
            out_range=(0.0, 255.0),
        )
    return np.uint8(img_out)


def __numpy_array_to_table(input_table: np.ndarray) -> pd.DataFrame:
    """Check numpy array to be 2 or 3 columns.

    If it has two columns then class should be assigned None.

    Args:
        input_table (np.ndarray): input table.

    Returns:
       table (:class:`pd.DataFrame`): Pandas DataFrame with desired features.

    Raises:
        ValueError: If the number of columns is not equal to 2 or 3.

    """
    if input_table.shape[1] == 2:
        out_table = pd.DataFrame(input_table, columns=["x", "y"])
        out_table["class"] = None
        return out_table

    if input_table.shape[1] == 3:
        return pd.DataFrame(input_table, columns=["x", "y", "class"])

    msg = "Numpy table should be of format `x, y` or `x, y, class`."
    raise ValueError(msg)


def __assign_unknown_class(input_table: np.ndarray | pd.DataFrame) -> pd.DataFrame:
    """Creates a column and assigns None if class is unknown.

    Args:
        input_table: (np.ndarray or pd.DataFrame):
            input table.

    Returns:
        table (:class:`pd.DataFrame`): Pandas DataFrame with desired features.

    Raises:
        ValueError:
            If the number of columns is not equal to 2 or 3.

    """
    if input_table.shape[1] not in [2, 3]:
        msg = "Input table must have 2 or 3 columns."
        raise ValueError(msg)

    if input_table.shape[1] == 2:
        input_table["class"] = None

    return input_table


def read_locations(
    input_table: os | PathLike | np.ndarray | pd.DataFrame,
) -> pd.DataFrame:
    """Read annotations as pandas DataFrame.

    Args:
        input_table (os | PathLike | np.ndarray | pd.DataFrame`):
            Path to csv, npy or json. Input can also be a
            :class:`numpy.ndarray` or :class:`pandas.DataFrame`.
            First column in the table represents x position, second
            column represents y position. The third column represents the class.
            If the table has headers, the header should be x, y & class.
            Json should have `x`, `y` and `class` fields.

    Returns:
        pd.DataFrame:
            DataFrame with x, y location and class type.

    Raises:
        FileNotSupportedError:
            If the path to input table is not of supported type.

    Examples:
        >>> from tiatoolbox.utils.misc import read_locations
        >>> labels = read_locations('./annotations.csv')

    """
    if isinstance(input_table, (str, Path)):
        _, _, suffixes = split_path_name_ext(input_table)

        if suffixes[-1] == ".npy":
            out_table = np.load(input_table)
            return __numpy_array_to_table(out_table)

        if suffixes[-1] == ".csv":
            out_table = pd.read_csv(input_table, sep=None, engine="python")
            if "x" not in out_table.columns:
                out_table = pd.read_csv(
                    input_table,
                    header=None,
                    names=["x", "y", "class"],
                    sep=None,
                    engine="python",
                )

            return __assign_unknown_class(out_table)

        if suffixes[-1] == ".json":
            out_table = pd.read_json(input_table)
            return __assign_unknown_class(out_table)

        msg = "File type not supported."
        raise FileNotSupportedError(msg)

    if isinstance(input_table, np.ndarray):
        return __numpy_array_to_table(input_table)

    if isinstance(input_table, pd.DataFrame):
        return __assign_unknown_class(input_table)

    msg = "Please input correct image path or an ndarray image."
    raise TypeError(msg)


@np.vectorize
def conv_out_size(
    in_size: int,
    kernel_size: int = 1,
    padding: int = 0,
    stride: int = 1,
) -> int:
    r"""Calculate convolution output size.

    This is a numpy vectorised function.

    .. math::
        \begin{split}
        n_{out} &= \bigg\lfloor {{\frac{n_{in} +2p - k}{s}}} \bigg\rfloor + 1 \\
        n_{in} &: \text{Number of input features} \\
        n_{out} &: \text{Number of output features} \\
        p &: \text{Padding size} \\
        k &: \text{Kernel size} \\
        s &: \text{Stride size} \\
        \end{split}

    Args:
        in_size (int): Input size / number of input features.
        kernel_size (int): Kernel size.
        padding (int): Kernel size.
        stride (int): Stride size.

    Returns:
        int:
            Output size / number of features.

    Examples:
        >>> from tiatoolbox import utils
        >>> import numpy as np
        >>> utils.misc.conv_out_size(100, 3)
        >>> np.array(98)
        >>> utils.misc.conv_out_size(99, kernel_size=3, stride=2)
        >>> np.array(98)
        >>> utils.misc.conv_out_size((100, 100), kernel_size=3, stride=2)
        >>> np.array([49, 49])

    """
    return (np.floor((in_size - kernel_size + (2 * padding)) / stride) + 1).astype(int)


def parse_cv2_interpolaton(interpolation: str | int) -> int:
    """Convert a string to a OpenCV (cv2) interpolation enum.

    Interpolation modes:
        - nearest
        - linear
        - area
        - cubic
        - lanczos

    Valid integer values for cv2 interpolation enums are passed through.
    See the `cv::InterpolationFlags`_ documentation for more
    on cv2 (OpenCV) interpolation modes.

    .. _cv::InterpolationFlags:
        https://docs.opencv.org/4.0.0/da/d54/group__imgproc__transform.html#ga5bb5a1fea74ea38e1a5445ca803ff121

    Args:
        interpolation (Union[str, int]):
            Interpolation mode string. Possible values are: nearest,
            linear, cubic, lanczos, area.

    Raises:
        ValueError:
            Invalid interpolation mode.

    Returns:
        int:
            OpenCV (cv2) interpolation enum.

    """
    if isinstance(interpolation, str):
        interpolation = interpolation.lower()
    if interpolation in ["nearest", cv2.INTER_NEAREST]:
        return cv2.INTER_NEAREST
    if interpolation in ["area", cv2.INTER_AREA]:
        return cv2.INTER_AREA
    if interpolation in ["linear", cv2.INTER_LINEAR]:
        return cv2.INTER_LINEAR
    if interpolation in ["cubic", cv2.INTER_CUBIC]:
        return cv2.INTER_CUBIC
    if interpolation in ["lanczos", cv2.INTER_LANCZOS4]:
        return cv2.INTER_LANCZOS4
    msg = "Invalid interpolation mode."
    raise ValueError(msg)


def assert_dtype_int(
    input_var: np.ndarray,
    message: str = "Input must be integer.",
) -> AssertionError or None:
    """Generate error if dtype is not int.

    Args:
        input_var (ndarray):
            Input variable to be tested.
        message (str):
            Error message to be displayed.

    Raises:
        AssertionError:
            If input_var is not of type int.

    """
    if not np.issubdtype(np.array(input_var).dtype, np.integer):
        raise AssertionError(message)


def download_data(
    url: str,
    save_path: os | PathLike | None = None,
    save_dir: os | PathLike | None = None,
    *,
    overwrite: bool = False,
    unzip: bool = False,
) -> Path:
    """Download data from a given URL to location.

    The function can overwrite data if demanded else no action is taken.

    Args:
        url (str | Path):
            URL from where to download the data.
        save_path (os | PathLike):
            Location to download the data (including filename).
            Can't be used with save_dir.
        save_dir (os | PathLike):
            Directory to save the data. Can't be used with save_path.
        overwrite (bool):
            True to force overwriting of existing data, default=False
        unzip (bool):
            True to unzip the data, default=False

    """
    if save_path is not None and save_dir is not None:
        msg = "save_path and save_dir can't both be specified"
        raise ValueError(msg)

    if save_path is not None:
        save_dir = Path(save_path).parent
        save_path = Path(save_path)

    elif save_dir is not None:
        save_dir = Path(save_dir)
        save_path = save_dir / Path(url).name

    else:
        msg = "save_path or save_dir must be specified"
        raise ValueError(msg)

    logger.debug("Download from %s to %s", url, save_path)

    if not save_dir.exists():
        save_dir.mkdir(parents=True)

    if not overwrite and save_path.exists() and not unzip:
        return save_path

    lock_path = save_path.with_suffix(".lock")

    with FileLock(lock_path):
        if not overwrite and save_path.exists():
            pass  # file was downloaded by another process
        else:
            # Start the connection with a 5-second timeout
            # to avoid hanging indefinitely.
            response = requests.get(url, stream=True, timeout=5)
            # Raise an exception for status codes != 200
            response.raise_for_status()
            # Write the file in blocks of 1024 bytes to avoid running out of memory
            with save_path.open("wb") as handle:
                for block in response.iter_content(1024):
                    handle.write(block)

        if unzip:
            unzip_path = save_dir / save_path.stem
            unzip_data(str(save_path), str(unzip_path), del_zip=False)
            return unzip_path

    return save_path


def unzip_data(
    zip_path: os | PathLike,
    save_path: os | PathLike,
    *,
    del_zip: bool = True,
) -> None:
    """Extract data from zip file.

    Args:
        zip_path (os | PathLike): Path where the zip file is located.
        save_path (os | PathLike): Path where to save extracted files.
        del_zip (bool): Whether to delete initial zip file after extraction.

    """
    # Extract data from zip file
    with zipfile.ZipFile(zip_path, "r") as zip_ref:
        zip_ref.extractall(save_path)
    if del_zip:
        zip_path = Path(zip_path)
        # Remove zip file
        Path.unlink(zip_path)


<<<<<<< HEAD
try:
    from contextlib import chdir
except ImportError:  # remove when python 3.11 is required
    from contextlib import AbstractContextManager

    class chdir(AbstractContextManager):  # noqa: N801
        """Non thread-safe context manager to change the current working directory.

        See Also: https://github.com/python/cpython/blob/main/Lib/contextlib.py.

        """

        def __init__(self, path):  # noqa: D107
            self.path = path
            self._old_cwd = []

        def __enter__(self):  # noqa: D105
            self._old_cwd.append(os.getcwd())  # noqa: PTH109
            os.chdir(self.path)

        def __exit__(self, *excinfo):  # noqa: D105
            os.chdir(self._old_cwd.pop())


def __walk_list_dict(in_list_dict):
=======
def __walk_list_dict(in_list_dict: dict | list[dict]) -> dict | list[dict]:
>>>>>>> 75a9d74f
    """Recursive walk and jsonify in place.

    Args:
        in_list_dict (list or dict):  input list or a dictionary.

    Returns:
        list or dict

    """
    if isinstance(in_list_dict, dict):
        __walk_dict(in_list_dict)
    elif isinstance(in_list_dict, list):
        __walk_list(in_list_dict)
    elif isinstance(in_list_dict, np.ndarray):
        in_list_dict = in_list_dict.tolist()
        __walk_list(in_list_dict)
    elif isinstance(in_list_dict, np.generic):
        in_list_dict = in_list_dict.item()
    elif in_list_dict is not None and not isinstance(
        in_list_dict,
        (int, float, str, bool),
    ):
        msg = f"Value type `{type(in_list_dict)}` `{in_list_dict}` is not jsonified."
        raise TypeError(
            msg,
        )
    return in_list_dict


def __walk_list(lst: list) -> None:
    """Recursive walk and jsonify a list in place.

    Args:
        lst (list):  input list.

    """
    for i, v in enumerate(lst):
        lst[i] = __walk_list_dict(v)


def __walk_dict(dct: dict) -> None:
    """Recursive walk and jsonify a dictionary in place.

    Args:
        dct (dict):  input dictionary.

    """
    for k, v in dct.items():
        if not isinstance(k, (int, float, str, bool)):
            msg = f"Key type `{type(k)}` `{k}` is not jsonified."
            raise TypeError(msg)
        dct[k] = __walk_list_dict(v)


def save_as_json(
    data: dict | list,
    save_path: str | PathLike,
    *,
    parents: bool = False,
    exist_ok: bool = False,
) -> None:
    """Save data to a json file.

    The function will deepcopy the `data` and then jsonify the content
    in place. Support data types for jsonify consist of `str`, `int`, `float`,
    `bool` and their np.ndarray respectively.

    Args:
        data (dict or list):
            Input data to save.
        save_path (os | PathLike):
            Output to save the json of `input`.
        parents (bool):
            Make parent directories if they do not exist. Default is
            False.
        exist_ok (bool):
            Overwrite the output file if it exists. Default is False.


    """
    shadow_data = copy.deepcopy(data)  # make a copy of source input
    if not isinstance(shadow_data, (dict, list)):
        msg = f"Type of `data` ({type(data)}) must be in (dict, list)."
        raise TypeError(msg)

    if isinstance(shadow_data, dict):
        __walk_dict(shadow_data)
    else:
        __walk_list(shadow_data)

    save_path = Path(save_path)
    if save_path.exists() and not exist_ok:
        msg = "File already exists."
        raise FileExistsError(msg)
    if parents:
        save_path.parent.mkdir(parents=True, exist_ok=True)
    with Path.open(save_path, "w") as handle:  # skipcq: PTC-W6004
        json.dump(shadow_data, handle)


def select_device(*, on_gpu: bool) -> str:
    """Selects the appropriate device as requested.

    Args:
        on_gpu (bool): Selects gpu if True.

    Returns:
        str:
            "gpu" if on_gpu is True otherwise returns "cpu"

    """
    if on_gpu:
        return "cuda"

    return "cpu"


def model_to(model: torch.nn.Module, *, on_gpu: bool) -> torch.nn.Module:
    """Transfers model to cpu/gpu.

    Args:
        model (torch.nn.Module): PyTorch defined model.
        on_gpu (bool): Transfers model to gpu if True otherwise to cpu.

    Returns:
        torch.nn.Module:
            The model after being moved to cpu/gpu.

    """
    if on_gpu:  # DataParallel work only for cuda
        model = torch.nn.DataParallel(model)
        return model.to("cuda")

    return model.to("cpu")


def get_bounding_box(img: np.ndarray) -> np.ndarray:
    """Get bounding box coordinate information.

    Given an image with zero and non-zero values. This function will
    return the minimal box that contains all non-zero values.

    Args:
        img (ndarray):
            Image to get the bounding box.

    Returns:
        bound (ndarray):
            Coordinates of the box in the form of `[start_x, start_y,
            end_x, end_y]`.

    """
    rows = np.any(img, axis=1)
    cols = np.any(img, axis=0)
    r_min, r_max = np.where(rows)[0][[0, -1]]
    c_min, cmax = np.where(cols)[0][[0, -1]]
    # due to python indexing, need to add 1 to max
    # else accessing will be 1px in the box, not out
    r_max += 1
    cmax += 1
    return np.array([c_min, r_min, cmax, r_max])


def string_to_tuple(in_str: str) -> tuple[str]:
    """Splits input string to tuple at ','.

    Args:
        in_str (str):
            input string.

    Returns:
        tuple:
            Return a tuple of strings by splitting in_str at ','.

    """
    return tuple(substring.strip() for substring in in_str.split(","))


def ppu2mpp(ppu: int, units: str | int) -> float:
    """Convert pixels per unit (ppu) to microns per pixel (mpp).

    Args:
        ppu (int):
            Pixels per unit.
        units (Union[str, int]):
            Units of pixels per unit. Valid options are "cm",
            "centimeter", "inch", 2 (inches), 3(cm).

    Returns:
        mpp (float):
            Microns per pixel.

    """
    microns_per_unit = {
        "meter": 1e6,  # 1,000,000
        "m": 1e6,  # 1,000,000
        "centimeter": 1e4,  # 10,000
        "cm": 1e4,  # 10,000
        "mm": 1e3,  # 1,000
        "inch": 25400,
        "in": 25400,
        2: 25400,  # inches in TIFF tags
        3: 1e4,  # cm in TIFF tags
    }
    if units not in microns_per_unit:
        msg = f"Invalid units: {units}"
        raise ValueError(msg)
    return 1 / ppu * microns_per_unit[units]


def select_cv2_interpolation(scale_factor: float) -> str:
    """Return appropriate interpolation method for opencv based image resize.

    Args:
        scale_factor (float):
            Image resize scale factor.

    Returns:
        str:
            interpolation type

    """
    if np.any(scale_factor > 1.0):
        return "cubic"
    return "area"


def store_from_dat(
    fp: IO | os | PathLike,
    scale_factor: tuple[float, float] = (1, 1),
    typedict: dict | None = None,
    origin: tuple[float, float] = (0, 0),
    cls: AnnotationStore = SQLiteStore,
) -> AnnotationStore:
    """Load annotations from a hovernet-style .dat file.

    Args:
        fp (IO | os | PathLike):
            The file path or handle to load from.
        scale_factor (Tuple[float, float]):
            The scale factor in each dimension to use when loading the annotations.
            All coordinates will be multiplied by this factor to allow import of
            annotations saved at non-baseline resolution. Should be model_mpp/slide_mpp,
            where model_mpp is the resolution at which the annotations were saved.
        typedict (Dict[str, str]):
            A dictionary mapping annotation types to annotation keys. Annotations
            with a type that is a key in the dictionary, will have their type
            replaced by the corresponding value. Useful for providing descriptive
            names to non-descriptive types,
            eg {1: 'Epithelial Cell', 2: 'Lymphocyte', 3: ...}.
            For multi-head output, should be a dict of dicts, eg:
            {'head1': {1: 'Epithelial Cell', 2: 'Lymphocyte', 3: ...},
            'head2': {1: 'Gland', 2: 'Lumen', 3: ...}, ...}.
        origin (Tuple[float, float]):
            The x and y coordinates to use as the origin for the annotations.
        cls (AnnotationStore):
            The class to use for the annotation store. Defaults to SQLiteStore.

    Returns:
        AnnotationStore:
            A new annotation store with the annotations loaded from the file.

    """
    store = cls()
    add_from_dat(store, fp, scale_factor, typedict=typedict, origin=origin)
    return store


def make_valid_poly(
    poly: geometry,
    origin: tuple[float, float] | None = None,
) -> geometry:
    """Helper function to make a valid polygon.

    Args:
        poly (Polygon):
            The polygon to make valid.
        origin (Tuple[float, float]):
            The x and y coordinates to use as the origin for the annotation.

    Returns:
        geometry:
            A valid geometry.

    """
    if origin != (0, 0):
        # transform coords to be relative to given pt.
        poly = translate(poly, -origin[0], -origin[1])
    if poly.is_valid:
        return poly
    logger.warning("Invalid geometry found, fix using buffer().", stacklevel=3)
    return poly.buffer(0.01)


def anns_from_hoverdict(
    data: dict,
    props: list,
    typedict: dict,
    origin: tuple,
    scale_factor: float,
) -> list[Annotation]:
    """Helper function to create list of Annotation objects.

    Creates annotations from a hovernet-style dict of segmentations, mapping types
    using type dict if provided.

    Args:
        data (dict):
            A dictionary of segmentations
        props (list):
            A list of properties
        typedict (dict):
            A dictionary mapping annotation types to more descriptive names.
        origin (tuple):
            The x and y coordinates to use as the origin for the annotations.
        scale_factor (float):
            The scale factor to use when loading the annotations. All coordinates
            will be multiplied by this factor.

    Returns:
        list(Annotation):
            A list of Annotation objects.

    """
    return [
        Annotation(
            make_valid_poly(
                feature2geometry(
                    {
                        "type": ann.get("geom_type", "Polygon"),
                        "coordinates": scale_factor * np.array([ann["contour"]]),
                    },
                ),
                origin,
            ),
            {
                prop: typedict[ann[prop]]
                if prop == "type" and typedict is not None
                else ann[prop]
                for prop in props[3:]
                if prop in ann
            },
        )
        for ann in data.values()
    ]


def make_default_dict(data: dict, subcat: str) -> dict:
    """Helper function to create a default typedict if none is provided.

    The unique types in the data are given a prefix to differentiate
    types from different heads of a multi-head model.
    For example, types 1,2, etc. in the 'Gland' head will become
    'Gla: 1', 'Gla: 2', etc.

    Args:
        data (dict):
            The data loaded from the .dat file.
        subcat (str):
            The subcategory of the data, eg 'Gland' or 'Nuclei'.

    Returns:
        A dictionary mapping types to more descriptive names.

    """
    types = {
        data[subcat][ann_id]["type"]
        for ann_id in data[subcat]
        if "type" in data[subcat][ann_id]
    }
    num_chars = np.minimum(3, len(subcat))
    return {t: f"{subcat[:num_chars]}: {t}" for t in types}


def add_from_dat(
    store: list[AnnotationStore],
    fp: IO | os | PathLike,
    scale_factor: tuple[float, float] = (1, 1),
    typedict: dict | None = None,
    origin: tuple[float, float] = (0, 0),
) -> None:
    """Add annotations from a .dat file to an existing store.

    Make the best effort to create valid shapely geometries from provided contours.

    Args:
        store (AnnotationStore):
            An :class:`AnnotationStore` object.
        fp (IO | os | PathLike):
            The file path or handle to load from.
        scale_factor (float):
            The scale factor to use when loading the annotations. All coordinates
            will be multiplied by this factor to allow import of annotations saved
            at non-baseline resolution.
        typedict (Dict[str, str]):
            A dictionary mapping annotation types to annotation keys. Annotations
            with a type that is a key in the dictionary, will have their type
            replaced by the corresponding value. Useful for providing descriptive
            names to non-descriptive types,
            e.g., {1: 'Epithelial Cell', 2: 'Lymphocyte', 3: ...}.
            For multi-head output, should be a dict of dicts, e.g.:
            {'head1': {1: 'Epithelial Cell', 2: 'Lymphocyte', 3: ...},
            'head2': {1: 'Gland', 2: 'Lumen', 3: ...}, ...}.
        origin (tuple(float, float)):
            The x and y coordinates to use as the origin for the annotations.

    """
    data = joblib.load(fp)
    props = list(data[next(iter(data.keys()))].keys())
    if "contour" not in props:
        # assume cerberus format with objects subdivided into categories
        anns = []
        for subcat in data:
            if subcat == "resolution":
                continue
            props = next(iter(data[subcat].values()))
            if not isinstance(props, dict):
                continue
            props = list(props.keys())
            # use type dictionary if available else auto-generate
            if typedict is None:
                typedict_sub = make_default_dict(data, subcat)
            else:
                typedict_sub = typedict[subcat]
            anns.extend(
                anns_from_hoverdict(
                    data[subcat],
                    props,
                    typedict_sub,
                    origin,
                    scale_factor,
                ),
            )
    else:
        anns = anns_from_hoverdict(data, props, typedict, origin, scale_factor)

    logger.info("Added %d annotations.", len(anns))
    store.append_many(anns)<|MERGE_RESOLUTION|>--- conflicted
+++ resolved
@@ -746,7 +746,6 @@
         Path.unlink(zip_path)
 
 
-<<<<<<< HEAD
 try:
     from contextlib import chdir
 except ImportError:  # remove when python 3.11 is required
@@ -771,10 +770,7 @@
             os.chdir(self._old_cwd.pop())
 
 
-def __walk_list_dict(in_list_dict):
-=======
 def __walk_list_dict(in_list_dict: dict | list[dict]) -> dict | list[dict]:
->>>>>>> 75a9d74f
     """Recursive walk and jsonify in place.
 
     Args:
