"""Unit test package for MicroNet."""

from pathlib import Path
from typing import Callable

import numpy as np
import pytest
import torch

from tiatoolbox.models import MicroNet, SemanticSegmentor
from tiatoolbox.models.architecture import fetch_pretrained_weights
from tiatoolbox.utils import env_detection as toolbox_env
from tiatoolbox.utils.misc import select_device
from tiatoolbox.wsicore.wsireader import WSIReader

ON_GPU = toolbox_env.has_gpu()


<<<<<<< HEAD
def test_functionality(remote_sample):
=======
def test_functionality(
    remote_sample: Callable,
) -> None:
>>>>>>> 75a9d74f
    """Functionality test."""
    sample_wsi = remote_sample("wsi1_2k_2k_svs")
    reader = WSIReader.open(sample_wsi)

    # * test fast mode (architecture used in PanNuke paper)
    patch = reader.read_bounds(
        (0, 0, 252, 252),
        resolution=0.25,
        units="mpp",
        coord_space="resolution",
    )

    model = MicroNet()
    patch = model.preproc(patch)
    batch = torch.from_numpy(patch)[None]
    weights_path = fetch_pretrained_weights("micronet-consep")
    map_location = select_device(on_gpu=ON_GPU)
    model = model.to(map_location)
    pretrained = torch.load(weights_path, map_location=map_location)
    model.load_state_dict(pretrained)
    output = model.infer_batch(model, batch, on_gpu=ON_GPU)
    output, _ = model.postproc(output[0])
    assert np.max(np.unique(output)) == 46


def test_value_error() -> None:
    """Test to generate value error is num_output_channels < 2."""
    with pytest.raises(ValueError, match="Number of classes should be >=2"):
        _ = MicroNet(num_output_channels=1)


@pytest.mark.skipif(
    toolbox_env.running_on_ci() or not ON_GPU,
    reason="Local test on machine with GPU.",
)
def test_micronet_output(remote_sample: Callable, tmp_path: Path) -> None:
    """Test the output of MicroNet."""
    svs_1_small = Path(remote_sample("svs-1-small"))
    micronet_output = Path(remote_sample("micronet-output"))
    pretrained_model = "micronet-consep"
    batch_size = 5
    num_loader_workers = 0
    num_postproc_workers = 0

    predictor = SemanticSegmentor(
        pretrained_model=pretrained_model,
        batch_size=batch_size,
        num_loader_workers=num_loader_workers,
        num_postproc_workers=num_postproc_workers,
    )

    output = predictor.predict(
        imgs=[
            svs_1_small,
        ],
        save_dir=tmp_path / "output",
    )

    output = np.load(output[0][1] + ".raw.0.npy")
    output_on_server = np.load(str(micronet_output))
    output_on_server = np.round(output_on_server, decimals=3)
    new_output = np.round(output[500:1000, 1000:1500, :], decimals=3)
    diff = new_output - output_on_server
    assert diff.mean() < 1e-5<|MERGE_RESOLUTION|>--- conflicted
+++ resolved
@@ -16,13 +16,9 @@
 ON_GPU = toolbox_env.has_gpu()
 
 
-<<<<<<< HEAD
-def test_functionality(remote_sample):
-=======
 def test_functionality(
     remote_sample: Callable,
 ) -> None:
->>>>>>> 75a9d74f
     """Functionality test."""
     sample_wsi = remote_sample("wsi1_2k_2k_svs")
     reader = WSIReader.open(sample_wsi)
