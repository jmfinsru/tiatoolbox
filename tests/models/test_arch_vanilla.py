--- conflicted
+++ resolved
@@ -4,11 +4,7 @@
 import pytest
 import torch
 
-<<<<<<< HEAD
-from tiatoolbox.models.architecture.vanilla import CNNModel, infer_batch
-=======
-from tiatoolbox.models.architecture.vanilla import CNNModel, TimmModel
->>>>>>> dba269cc
+from tiatoolbox.models.architecture.vanilla import CNNModel, TimmModel, infer_batch
 from tiatoolbox.models.models_abc import model_to
 
 ON_GPU = False
@@ -49,11 +45,7 @@
         for backbone in backbones:
             model = CNNModel(backbone, num_classes=1)
             model_ = model_to(device=device, model=model)
-<<<<<<< HEAD
-            infer_batch(model_, samples, device=select_device(on_gpu=ON_GPU))
-=======
-            model.infer_batch(model_, samples, device=device)
->>>>>>> dba269cc
+            infer_batch(model_, samples, device=device)
     except ValueError as exc:
         msg = f"Model {backbone} failed."
         raise AssertionError(msg) from exc
@@ -80,7 +72,7 @@
         for backbone in backbones:
             model = TimmModel(backbone=backbone, num_classes=1, pretrained=False)
             model_ = model_to(device=device, model=model)
-            model.infer_batch(model_, samples, device=device)
+            infer_batch(model_, samples, device=device)
     except ValueError as exc:
         msg = f"Model {backbone} failed."
         raise AssertionError(msg) from exc
