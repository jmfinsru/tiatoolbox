"""Test for Semantic Segmentor."""

import copy

# ! The garbage collector
import gc
import multiprocessing
import pathlib
import shutil
from pathlib import Path
from typing import Callable

import numpy as np
import pytest
import torch
import torch.multiprocessing as torch_mp
import torch.nn.functional as F  # noqa: N812
import yaml
from click.testing import CliRunner
from torch import nn

from tiatoolbox import cli
from tiatoolbox.models import SemanticSegmentor
from tiatoolbox.models.architecture import fetch_pretrained_weights
from tiatoolbox.models.architecture.utils import centre_crop
from tiatoolbox.models.engine.semantic_segmentor import (
    IOSegmentorConfig,
    WSIStreamDataset,
)
from tiatoolbox.models.models_abc import ModelABC
from tiatoolbox.utils import env_detection as toolbox_env
from tiatoolbox.utils import imread, imwrite
from tiatoolbox.utils.misc import chdir
from tiatoolbox.wsicore.wsireader import WSIReader

ON_GPU = toolbox_env.has_gpu()
# The value is based on 2 TitanXP each with 12GB
BATCH_SIZE = 1 if not ON_GPU else 16
try:
    NUM_POSTPROC_WORKERS = multiprocessing.cpu_count()
except NotImplementedError:
    NUM_POSTPROC_WORKERS = 2

# ----------------------------------------------------


def _rm_dir(path) -> None:
    """Helper func to remove directory."""
    if Path(path).exists():
        shutil.rmtree(path, ignore_errors=True)


def _crash_func(_x) -> None:
    """Helper to induce crash."""
    msg = "Propagation Crash."
    raise ValueError(msg)


class _CNNTo1(ModelABC):
    """Contains a convolution.

    Simple model to test functionality, this contains a single
    convolution layer which has weight=0 and bias=1.

    """

    def __init__(self) -> None:
        super().__init__()
        self.conv = nn.Conv2d(3, 1, 3, padding=1)
        self.conv.weight.data.fill_(0)
        self.conv.bias.data.fill_(1)

    def forward(self, img):
        """Define how to use layer."""
        return self.conv(img)

    @staticmethod
    def infer_batch(model, batch_data, on_gpu):
        """Run inference on an input batch.

        Contains logic for forward operation as well as i/o
        aggregation for a single data batch.

        Args:
            model (nn.Module): PyTorch defined model.
            batch_data (ndarray): A batch of data generated by
                torch.utils.data.DataLoader.
            on_gpu (bool): Whether to run inference on a GPU.

        """
        device = "cuda" if on_gpu else "cpu"
        ####
        model.eval()  # infer mode

        ####
        img_list = batch_data

        img_list = img_list.to(device).type(torch.float32)
        img_list = img_list.permute(0, 3, 1, 2)  # to NCHW

        hw = np.array(img_list.shape[2:])
        with torch.inference_mode():  # do not compute gradient
            logit_list = model(img_list)
            logit_list = centre_crop(logit_list, hw // 2)
            logit_list = logit_list.permute(0, 2, 3, 1)  # to NHWC
            prob_list = F.relu(logit_list)

        prob_list = prob_list.cpu().numpy()
        return [prob_list]


# -------------------------------------------------------------------------------------
# IOConfig
# -------------------------------------------------------------------------------------


def test_segmentor_ioconfig() -> None:
    """Test for IOConfig."""
    default_config = {
        "input_resolutions": [
            {"units": "mpp", "resolution": 0.25},
            {"units": "mpp", "resolution": 0.50},
            {"units": "mpp", "resolution": 0.75},
        ],
        "output_resolutions": [
            {"units": "mpp", "resolution": 0.25},
            {"units": "mpp", "resolution": 0.50},
        ],
        "patch_input_shape": [2048, 2048],
        "patch_output_shape": [1024, 1024],
        "stride_shape": [512, 512],
    }

    # error when uniform resolution units are not uniform
    xconfig = copy.deepcopy(default_config)
    xconfig["input_resolutions"] = [
        {"units": "mpp", "resolution": 0.25},
        {"units": "power", "resolution": 0.50},
    ]
    with pytest.raises(ValueError, match=r".*Invalid resolution units.*"):
        _ = IOSegmentorConfig(**xconfig)

    # error when uniform resolution units are not supported
    xconfig = copy.deepcopy(default_config)
    xconfig["input_resolutions"] = [
        {"units": "alpha", "resolution": 0.25},
        {"units": "alpha", "resolution": 0.50},
    ]
    with pytest.raises(ValueError, match=r".*Invalid resolution units.*"):
        _ = IOSegmentorConfig(**xconfig)

    ioconfig = IOSegmentorConfig(
        input_resolutions=[
            {"units": "mpp", "resolution": 0.25},
            {"units": "mpp", "resolution": 0.50},
            {"units": "mpp", "resolution": 0.75},
        ],
        output_resolutions=[
            {"units": "mpp", "resolution": 0.25},
            {"units": "mpp", "resolution": 0.50},
        ],
        patch_input_shape=[2048, 2048],
        patch_output_shape=[1024, 1024],
        stride_shape=[512, 512],
    )
    assert ioconfig.highest_input_resolution == {"units": "mpp", "resolution": 0.25}
    ioconfig = ioconfig.to_baseline()
    assert ioconfig.input_resolutions[0]["resolution"] == 1.0
    assert ioconfig.input_resolutions[1]["resolution"] == 0.5
    assert ioconfig.input_resolutions[2]["resolution"] == 1 / 3

    ioconfig = IOSegmentorConfig(
        input_resolutions=[
            {"units": "power", "resolution": 20},
            {"units": "power", "resolution": 40},
        ],
        output_resolutions=[
            {"units": "power", "resolution": 20},
            {"units": "power", "resolution": 40},
        ],
        patch_input_shape=[2048, 2048],
        patch_output_shape=[1024, 1024],
        stride_shape=[512, 512],
        save_resolution={"units": "power", "resolution": 8.0},
    )
    assert ioconfig.highest_input_resolution == {"units": "power", "resolution": 40}
    ioconfig = ioconfig.to_baseline()
    assert ioconfig.input_resolutions[0]["resolution"] == 0.5
    assert ioconfig.input_resolutions[1]["resolution"] == 1.0
    assert ioconfig.save_resolution["resolution"] == 8.0 / 40.0

    resolutions = [
        {"units": "mpp", "resolution": 0.25},
        {"units": "mpp", "resolution": 0.50},
        {"units": "mpp", "resolution": 0.75},
    ]
    with pytest.raises(ValueError, match=r".*Unknown units.*"):
        ioconfig.scale_to_highest(resolutions, "axx")


# -------------------------------------------------------------------------------------
# Dataset
# -------------------------------------------------------------------------------------


def test_functional_wsi_stream_dataset(remote_sample: Callable) -> None:
    """Functional test for WSIStreamDataset."""
    gc.collect()  # Force clean up everything on hold
    mini_wsi_svs = Path(remote_sample("wsi4_512_512_svs"))

    ioconfig = IOSegmentorConfig(
        input_resolutions=[
            {"units": "mpp", "resolution": 0.25},
            {"units": "mpp", "resolution": 0.50},
            {"units": "mpp", "resolution": 0.75},
        ],
        output_resolutions=[
            {"units": "mpp", "resolution": 0.25},
            {"units": "mpp", "resolution": 0.50},
        ],
        patch_input_shape=[2048, 2048],
        patch_output_shape=[1024, 1024],
        stride_shape=[512, 512],
    )
    mp_manager = torch_mp.Manager()
    mp_shared_space = mp_manager.Namespace()

    sds = WSIStreamDataset(ioconfig, [mini_wsi_svs], mp_shared_space)
    # test for collate
    out = sds.collate_fn([None, 1, 2, 3])
    assert np.sum(out.numpy() != np.array([1, 2, 3])) == 0

    # artificial data injection
    mp_shared_space.wsi_idx = torch.tensor(0)  # a scalar
    mp_shared_space.patch_inputs = torch.from_numpy(
        np.array(
            [
                [0, 0, 256, 256],
                [256, 256, 512, 512],
            ],
        ),
    )
    mp_shared_space.patch_outputs = torch.from_numpy(
        np.array(
            [
                [0, 0, 256, 256],
                [256, 256, 512, 512],
            ],
        ),
    )
    # test read
    for _, sample in enumerate(sds):
        patch_data, _ = sample
        (patch_resolution1, patch_resolution2, patch_resolution3) = patch_data
        assert np.round(patch_resolution1.shape[0] / patch_resolution2.shape[0]) == 2
        assert np.round(patch_resolution1.shape[0] / patch_resolution3.shape[0]) == 3


# -------------------------------------------------------------------------------------
# Engine
# -------------------------------------------------------------------------------------


<<<<<<< HEAD
def test_crash_segmentor(remote_sample, tmp_path):
=======
def test_crash_segmentor(remote_sample: Callable, tmp_path: Path) -> None:
>>>>>>> 87d43d06
    """Functional crash tests for segmentor."""
    # # convert to pathlib Path to prevent wsireader complaint
    mini_wsi_svs = Path(remote_sample("wsi2_4k_4k_svs"))
    mini_wsi_jpg = Path(remote_sample("wsi2_4k_4k_jpg"))
    mini_wsi_msk = Path(remote_sample("wsi2_4k_4k_msk"))

    model = _CNNTo1()

    save_dir = pathlib.Path(f"{tmp_path}/test_crash_segmentor")
    semantic_segmentor = SemanticSegmentor(batch_size=BATCH_SIZE, model=model)

    # fake injection to trigger Segmentor to create parallel
    # post processing workers because baseline Semantic Segmentor does not support
    # post processing out of the box. It only contains condition to create it
    # for any subclass
    semantic_segmentor.num_postproc_workers = 1

    # * test basic crash
    with pytest.raises(TypeError, match=r".*`mask_reader`.*"):
        semantic_segmentor.filter_coordinates(mini_wsi_msk, np.array(["a", "b", "c"]))
    with pytest.raises(ValueError, match=r".*ndarray.*integer.*"):
        semantic_segmentor.filter_coordinates(
            WSIReader.open(mini_wsi_msk),
            np.array([1.0, 2.0]),
        )
    semantic_segmentor.get_reader(mini_wsi_svs, None, "wsi", auto_get_mask=True)
    with pytest.raises(ValueError, match=r".*must be a valid file path.*"):
        semantic_segmentor.get_reader(
            mini_wsi_msk,
            "not_exist",
            "wsi",
            auto_get_mask=True,
        )

    _rm_dir(save_dir)
    with pytest.raises(ValueError, match=r".*provide.*"):
        SemanticSegmentor()
    with pytest.raises(ValueError, match=r".*valid mode.*"):
        semantic_segmentor.predict([], mode="abc")

    # * test not providing any io_config info when not using pretrained model
    with pytest.raises(ValueError, match=r".*provide either `ioconfig`.*"):
        semantic_segmentor.predict(
            [mini_wsi_jpg],
            mode="tile",
            on_gpu=ON_GPU,
            crash_on_exception=True,
            save_dir=save_dir,
        )
    with pytest.raises(ValueError, match=r".*already exists.*"):
        semantic_segmentor.predict(
            [],
            mode="tile",
<<<<<<< HEAD
            patch_input_shape=[2048, 2048],
=======
            patch_input_shape=(2048, 2048),
>>>>>>> 87d43d06
            save_dir=save_dir,
        )
    _rm_dir(save_dir)

    # * test not providing any io_config info when not using pretrained model
    with pytest.raises(ValueError, match=r".*provide either `ioconfig`.*"):
        semantic_segmentor.predict(
            [mini_wsi_jpg],
            mode="tile",
            on_gpu=ON_GPU,
            crash_on_exception=True,
            save_dir=save_dir,
        )
    _rm_dir(save_dir)

    # * Test crash propagation when parallelize post processing
    semantic_segmentor.num_postproc_workers = 2
    semantic_segmentor.model.forward = _crash_func
    with pytest.raises(ValueError, match=r"Propagation Crash."):
        semantic_segmentor.predict(
            [mini_wsi_svs],
            patch_input_shape=(2048, 2048),
            mode="wsi",
            on_gpu=ON_GPU,
            crash_on_exception=True,
            save_dir=save_dir,
        )
    _rm_dir(save_dir)

    # test ignore crash
    semantic_segmentor.predict(
        [mini_wsi_svs],
        patch_input_shape=(2048, 2048),
        mode="wsi",
        on_gpu=ON_GPU,
        crash_on_exception=False,
        save_dir=save_dir,
    )


def test_functional_segmentor_merging(tmp_path: Path) -> None:
    """Functional test for assmebling output."""
    save_dir = Path(tmp_path)

    model = _CNNTo1()
    semantic_segmentor = SemanticSegmentor(batch_size=BATCH_SIZE, model=model)

    _rm_dir(save_dir)
    save_dir.mkdir()
    # predictions with HW
    _output = np.array(
        [
            [1, 1, 0, 0],
            [1, 1, 0, 0],
            [0, 0, 2, 2],
            [0, 0, 2, 2],
        ],
    )
    canvas = semantic_segmentor.merge_prediction(
        [4, 4],
        [np.full((2, 2), 1), np.full((2, 2), 2)],
        [[0, 0, 2, 2], [2, 2, 4, 4]],
        save_path=f"{save_dir}/raw.py",
        cache_count_path=f"{save_dir}/count.py",
    )
    assert np.sum(canvas - _output) < 1.0e-8
    # a second rerun to test overlapping count,
    # should still maintain same result
    canvas = semantic_segmentor.merge_prediction(
        [4, 4],
        [np.full((2, 2), 1), np.full((2, 2), 2)],
        [[0, 0, 2, 2], [2, 2, 4, 4]],
        save_path=f"{save_dir}/raw.py",
        cache_count_path=f"{save_dir}/count.py",
    )
    assert np.sum(canvas - _output) < 1.0e-8
    # else will leave hanging file pointer
    # and hence cant remove its folder later
    del canvas  # skipcq

    # * predictions with HWC
    _rm_dir(save_dir)
    save_dir.mkdir()
    _ = semantic_segmentor.merge_prediction(
        [4, 4],
        [np.full((2, 2, 1), 1), np.full((2, 2, 1), 2)],
        [[0, 0, 2, 2], [2, 2, 4, 4]],
        save_path=f"{save_dir}/raw.py",
        cache_count_path=f"{save_dir}/count.py",
    )
    del _  # skipcq

    # * test crashing when switch to image having larger
    # * shape but still provide old links
    semantic_segmentor.merge_prediction(
        [8, 8],
        [np.full((2, 2, 1), 1), np.full((2, 2, 1), 2)],
        [[0, 0, 2, 2], [2, 2, 4, 4]],
        save_path=f"{save_dir}/raw.1.py",
        cache_count_path=f"{save_dir}/count.1.py",
    )
    with pytest.raises(ValueError, match=r".*`save_path` does not match.*"):
        semantic_segmentor.merge_prediction(
            [4, 4],
            [np.full((2, 2, 1), 1), np.full((2, 2, 1), 2)],
            [[0, 0, 2, 2], [2, 2, 4, 4]],
            save_path=f"{save_dir}/raw.1.py",
            cache_count_path=f"{save_dir}/count.py",
        )

    with pytest.raises(ValueError, match=r".*`cache_count_path` does not match.*"):
        semantic_segmentor.merge_prediction(
            [4, 4],
            [np.full((2, 2, 1), 1), np.full((2, 2, 1), 2)],
            [[0, 0, 2, 2], [2, 2, 4, 4]],
            save_path=f"{save_dir}/raw.py",
            cache_count_path=f"{save_dir}/count.1.py",
        )
    # * test non HW predictions
    with pytest.raises(ValueError, match=r".*Prediction is no HW or HWC.*"):
        semantic_segmentor.merge_prediction(
            [4, 4],
            [np.full((2,), 1), np.full((2,), 2)],
            [[0, 0, 2, 2], [2, 2, 4, 4]],
            save_path=f"{save_dir}/raw.py",
            cache_count_path=f"{save_dir}/count.1.py",
        )

    _rm_dir(save_dir)
    save_dir.mkdir()

    # * with out of bound location
    canvas = semantic_segmentor.merge_prediction(
        [4, 4],
        [
            np.full((2, 2), 1),
            np.full((2, 2), 2),
            np.full((2, 2), 3),
            np.full((2, 2), 4),
        ],
        [[0, 0, 2, 2], [2, 2, 4, 4], [0, 4, 2, 6], [4, 0, 6, 2]],
        save_path=None,
    )
    assert np.sum(canvas - _output) < 1.0e-8
    del canvas  # skipcq
    _rm_dir(save_dir)
    save_dir.mkdir()


def test_functional_segmentor(remote_sample: Callable, tmp_path: Path) -> None:
    """Functional test for segmentor."""
    save_dir = Path(f"{tmp_path}/dump")
    # # convert to pathlib Path to prevent wsireader complaint
    resolution = 2.0
    mini_wsi_svs = Path(remote_sample("wsi4_1k_1k_svs"))
    reader = WSIReader.open(mini_wsi_svs)
    thumb = reader.slide_thumbnail(resolution=resolution, units="baseline")
    mini_wsi_jpg = f"{tmp_path}/mini_svs.jpg"
    imwrite(mini_wsi_jpg, thumb)
    mini_wsi_msk = f"{tmp_path}/mini_mask.jpg"
    imwrite(mini_wsi_msk, (thumb > 0).astype(np.uint8))

    # preemptive clean up
    _rm_dir(save_dir)  # default output dir test
    model = _CNNTo1()
    semantic_segmentor = SemanticSegmentor(batch_size=BATCH_SIZE, model=model)
    # fake injection to trigger Segmentor to create parallel
    # post processing workers because baseline Semantic Segmentor does not support
    # post processing out of the box. It only contains condition to create it
    # for any subclass
    semantic_segmentor.num_postproc_workers = 1

    # should still run because we skip exception
    semantic_segmentor.predict(
        [mini_wsi_jpg],
        mode="tile",
        on_gpu=ON_GPU,
        patch_input_shape=(512, 512),
        resolution=resolution,
        units="mpp",
        crash_on_exception=False,
        save_dir=save_dir,
    )

    _rm_dir(save_dir)  # default output dir test
    semantic_segmentor.predict(
        [mini_wsi_jpg],
        mode="tile",
        on_gpu=ON_GPU,
        patch_input_shape=(512, 512),
        resolution=1 / resolution,
        units="baseline",
        crash_on_exception=True,
        save_dir=save_dir,
    )
    _rm_dir(save_dir)  # default output dir test

    with chdir(tmp_path):
        # * check exception bypass in the log
        # there should be no exception, but how to check the log?
        semantic_segmentor.predict(
            [mini_wsi_jpg],
            mode="tile",
            on_gpu=ON_GPU,
            patch_input_shape=(512, 512),
            patch_output_shape=(512, 512),
            stride_shape=(512, 512),
            resolution=1 / resolution,
            units="baseline",
            crash_on_exception=False,
        )
        _rm_dir(tmp_path / "output")  # default output dir test

    # * test basic running and merging prediction
    # * should dumping all 1 in the output
    ioconfig = IOSegmentorConfig(
        input_resolutions=[{"units": "baseline", "resolution": 1.0}],
        output_resolutions=[{"units": "baseline", "resolution": 1.0}],
        patch_input_shape=[512, 512],
        patch_output_shape=[512, 512],
        stride_shape=[512, 512],
    )

    _rm_dir(save_dir)
    file_list = [
        mini_wsi_jpg,
        mini_wsi_jpg,
    ]
    output_list = semantic_segmentor.predict(
        file_list,
        mode="tile",
        on_gpu=ON_GPU,
        ioconfig=ioconfig,
        crash_on_exception=True,
        save_dir=f"{save_dir}/raw/",
    )
    pred_1 = np.load(output_list[0][1] + ".raw.0.npy")
    pred_2 = np.load(output_list[1][1] + ".raw.0.npy")
    assert len(output_list) == 2
    assert np.sum(pred_1 - pred_2) == 0
    # due to overlapping merge and division, will not be
    # exactly 1, but should be approximately so
    assert np.sum((pred_1 - 1) > 1.0e-6) == 0
    _rm_dir(save_dir)

    # * test running with mask and svs
    # * also test merging prediction at designated resolution
    ioconfig = IOSegmentorConfig(
        input_resolutions=[{"units": "mpp", "resolution": resolution}],
        output_resolutions=[{"units": "mpp", "resolution": resolution}],
        save_resolution={"units": "mpp", "resolution": resolution},
        patch_input_shape=[512, 512],
        patch_output_shape=[256, 256],
        stride_shape=[512, 512],
    )
    _rm_dir(save_dir)
    output_list = semantic_segmentor.predict(
        [mini_wsi_svs],
        masks=[mini_wsi_msk],
        mode="wsi",
        on_gpu=ON_GPU,
        ioconfig=ioconfig,
        crash_on_exception=True,
        save_dir=f"{save_dir}/raw/",
    )
    reader = WSIReader.open(mini_wsi_svs)
    expected_shape = reader.slide_dimensions(**ioconfig.save_resolution)
    expected_shape = np.array(expected_shape)[::-1]  # to YX
    pred_1 = np.load(output_list[0][1] + ".raw.0.npy")
    saved_shape = np.array(pred_1.shape[:2])
    assert np.sum(expected_shape - saved_shape) == 0
    assert np.sum((pred_1 - 1) > 1.0e-6) == 0
    _rm_dir(save_dir)

    # check normal run with auto get mask
    semantic_segmentor = SemanticSegmentor(
        batch_size=BATCH_SIZE,
        model=model,
        auto_generate_mask=True,
    )
    _ = semantic_segmentor.predict(
        [mini_wsi_svs],
        masks=[mini_wsi_msk],
        mode="wsi",
        on_gpu=ON_GPU,
        ioconfig=ioconfig,
        crash_on_exception=True,
        save_dir=f"{save_dir}/raw/",
    )
    _rm_dir(save_dir)


def test_subclass(remote_sample: Callable, tmp_path: Path) -> None:
    """Create subclass and test parallel processing setup."""
    save_dir = Path(tmp_path)
    mini_wsi_jpg = Path(remote_sample("wsi2_4k_4k_jpg"))

    model = _CNNTo1()

    class XSegmentor(SemanticSegmentor):
        """Dummy class to test subclassing."""

        def __init__(self) -> None:
            super().__init__(model=model)
            self.num_postproc_worker = 2

    semantic_segmentor = XSegmentor()
    _rm_dir(save_dir)  # default output dir test
    semantic_segmentor.predict(
        [mini_wsi_jpg],
        mode="tile",
        on_gpu=ON_GPU,
        patch_input_shape=(1024, 1024),
        patch_output_shape=(512, 512),
        stride_shape=(256, 256),
        resolution=1.0,
        units="baseline",
        crash_on_exception=False,
        save_dir=f"{save_dir}/raw/",
    )


# specifically designed for travis
def test_functional_pretrained(remote_sample: Callable, tmp_path: Path) -> None:
    """Test for load up pretrained and over-writing tile mode ioconfig."""
    save_dir = Path(f"{tmp_path}/output")
    mini_wsi_svs = Path(remote_sample("wsi4_512_512_svs"))
    reader = WSIReader.open(mini_wsi_svs)
    thumb = reader.slide_thumbnail(resolution=1.0, units="baseline")
    mini_wsi_jpg = f"{tmp_path}/mini_svs.jpg"
    imwrite(mini_wsi_jpg, thumb)

    semantic_segmentor = SemanticSegmentor(
        batch_size=BATCH_SIZE,
        pretrained_model="fcn-tissue_mask",
    )

    _rm_dir(save_dir)
    semantic_segmentor.predict(
        [mini_wsi_svs],
        mode="wsi",
        on_gpu=ON_GPU,
        crash_on_exception=True,
        save_dir=f"{save_dir}/raw/",
    )

    _rm_dir(save_dir)

    # mainly to test prediction on tile
    semantic_segmentor.predict(
        [mini_wsi_jpg],
        mode="tile",
        on_gpu=ON_GPU,
        crash_on_exception=True,
        save_dir=f"{save_dir}/raw/",
    )

    assert save_dir.joinpath("raw/0.raw.0.npy").exists()
    assert save_dir.joinpath("raw/file_map.dat").exists()

    _rm_dir(tmp_path)


@pytest.mark.skipif(
    toolbox_env.running_on_ci() or not ON_GPU,
    reason="Local test on machine with GPU.",
)
def test_behavior_tissue_mask_local(remote_sample: Callable, tmp_path: Path) -> None:
    """Contain test for behavior of the segmentor and pretrained models."""
    save_dir = Path(tmp_path)
    wsi_with_artifacts = Path(remote_sample("wsi3_20k_20k_svs"))
    mini_wsi_jpg = Path(remote_sample("wsi2_4k_4k_jpg"))

    semantic_segmentor = SemanticSegmentor(
        batch_size=BATCH_SIZE,
        pretrained_model="fcn-tissue_mask",
    )
    _rm_dir(save_dir)
    semantic_segmentor.predict(
        [wsi_with_artifacts],
        mode="wsi",
        on_gpu=True,
        crash_on_exception=True,
        save_dir=f"{save_dir}/raw/",
    )
    # load up the raw prediction and perform precision check
    _cache_pred = imread(Path(remote_sample("wsi3_20k_20k_pred")))
    _test_pred = np.load(f"{save_dir}/raw/0.raw.0.npy")
    _test_pred = (_test_pred[..., 1] > 0.75) * 255
    # divide 255 to binarize
    assert np.mean(_cache_pred[..., 0] == _test_pred) > 0.99

    _rm_dir(save_dir)
    # mainly to test prediction on tile
    semantic_segmentor.predict(
        [mini_wsi_jpg],
        mode="tile",
        on_gpu=True,
        crash_on_exception=True,
        save_dir=f"{save_dir}/raw/",
    )

    _rm_dir(save_dir)


@pytest.mark.skipif(
    toolbox_env.running_on_ci() or not ON_GPU,
    reason="Local test on machine with GPU.",
)
def test_behavior_bcss_local(remote_sample: Callable, tmp_path: Path) -> None:
    """Contain test for behavior of the segmentor and pretrained models."""
    save_dir = Path(tmp_path)

    _rm_dir(save_dir)
    wsi_breast = Path(remote_sample("wsi4_4k_4k_svs"))
    semantic_segmentor = SemanticSegmentor(
        num_loader_workers=4,
        batch_size=BATCH_SIZE,
        pretrained_model="fcn_resnet50_unet-bcss",
    )
    semantic_segmentor.predict(
        [wsi_breast],
        mode="wsi",
        on_gpu=True,
        crash_on_exception=True,
        save_dir=f"{save_dir}/raw/",
    )
    # load up the raw prediction and perform precision check
    _cache_pred = np.load(Path(remote_sample("wsi4_4k_4k_pred")))
    _test_pred = np.load(f"{save_dir}/raw/0.raw.0.npy")
    _test_pred = np.argmax(_test_pred, axis=-1)
    assert np.mean(np.abs(_cache_pred - _test_pred)) < 1.0e-2
    _rm_dir(save_dir)


# -------------------------------------------------------------------------------------
# Command Line Interface
# -------------------------------------------------------------------------------------


def test_cli_semantic_segment_out_exists_error(
    remote_sample: Callable,
    tmp_path: Path,
) -> None:
    """Test for semantic segmentation if output path exists."""
    mini_wsi_svs = Path(remote_sample("svs-1-small"))
    sample_wsi_msk = remote_sample("small_svs_tissue_mask")
    sample_wsi_msk = np.load(sample_wsi_msk).astype(np.uint8)
    imwrite(f"{tmp_path}/small_svs_tissue_mask.jpg", sample_wsi_msk)
    sample_wsi_msk = f"{tmp_path}/small_svs_tissue_mask.jpg"
    runner = CliRunner()
    semantic_segment_result = runner.invoke(
        cli.main,
        [
            "semantic-segment",
            "--img-input",
            str(mini_wsi_svs),
            "--mode",
            "wsi",
            "--masks",
            str(sample_wsi_msk),
            "--output-path",
            tmp_path,
        ],
    )

    assert semantic_segment_result.output == ""
    assert semantic_segment_result.exit_code == 1
    assert isinstance(semantic_segment_result.exception, FileExistsError)


def test_cli_semantic_segmentation_ioconfig(
    remote_sample: Callable,
    tmp_path: Path,
) -> None:
    """Test for semantic segmentation single file custom ioconfig."""
    mini_wsi_svs = Path(remote_sample("svs-1-small"))
    sample_wsi_msk = remote_sample("small_svs_tissue_mask")
    sample_wsi_msk = np.load(sample_wsi_msk).astype(np.uint8)
    imwrite(f"{tmp_path}/small_svs_tissue_mask.jpg", sample_wsi_msk)
    sample_wsi_msk = f"{tmp_path}/small_svs_tissue_mask.jpg"

    pretrained_weights = fetch_pretrained_weights("fcn-tissue_mask")

    config = {
        "input_resolutions": [{"units": "mpp", "resolution": 2.0}],
        "output_resolutions": [{"units": "mpp", "resolution": 2.0}],
        "patch_input_shape": [1024, 1024],
        "patch_output_shape": [512, 512],
        "stride_shape": [256, 256],
        "save_resolution": {"units": "mpp", "resolution": 8.0},
    }
    with Path.open(tmp_path.joinpath("config.yaml"), "w") as fptr:
        yaml.dump(config, fptr)

    runner = CliRunner()

    semantic_segment_result = runner.invoke(
        cli.main,
        [
            "semantic-segment",
            "--img-input",
            str(mini_wsi_svs),
            "--pretrained-weights",
            str(pretrained_weights),
            "--mode",
            "wsi",
            "--masks",
            str(sample_wsi_msk),
            "--output-path",
            tmp_path.joinpath("output"),
            "--yaml-config-path",
            tmp_path.joinpath("config.yaml"),
        ],
    )

    assert semantic_segment_result.exit_code == 0
    assert tmp_path.joinpath("output/0.raw.0.npy").exists()
    assert tmp_path.joinpath("output/file_map.dat").exists()
    assert tmp_path.joinpath("output/results.json").exists()


def test_cli_semantic_segmentation_multi_file(
    remote_sample: Callable,
    tmp_path: Path,
) -> None:
    """Test for models CLI multiple file with mask."""
    mini_wsi_svs = Path(remote_sample("svs-1-small"))
    sample_wsi_msk = remote_sample("small_svs_tissue_mask")
    sample_wsi_msk = np.load(sample_wsi_msk).astype(np.uint8)
    imwrite(f"{tmp_path}/small_svs_tissue_mask.jpg", sample_wsi_msk)
    sample_wsi_msk = tmp_path / "small_svs_tissue_mask.jpg"

    # Make multiple copies for test
    dir_path = tmp_path / "new_copies"
    dir_path.mkdir()

    dir_path_masks = tmp_path / "new_copies_masks"
    dir_path_masks.mkdir()

    try:
        dir_path.joinpath("1_" + mini_wsi_svs.name).symlink_to(mini_wsi_svs)
        dir_path.joinpath("2_" + mini_wsi_svs.name).symlink_to(mini_wsi_svs)
    except OSError:
        shutil.copy(mini_wsi_svs, dir_path.joinpath("1_" + mini_wsi_svs.name))
        shutil.copy(mini_wsi_svs, dir_path.joinpath("2_" + mini_wsi_svs.name))

    try:
        dir_path_masks.joinpath("1_" + sample_wsi_msk.name).symlink_to(sample_wsi_msk)
        dir_path_masks.joinpath("2_" + sample_wsi_msk.name).symlink_to(sample_wsi_msk)
    except OSError:
        shutil.copy(sample_wsi_msk, dir_path_masks.joinpath("1_" + sample_wsi_msk.name))
        shutil.copy(sample_wsi_msk, dir_path_masks.joinpath("2_" + sample_wsi_msk.name))

    tmp_path = tmp_path / "output"

    runner = CliRunner()
    semantic_segment_result = runner.invoke(
        cli.main,
        [
            "semantic-segment",
            "--img-input",
            str(dir_path),
            "--mode",
            "wsi",
            "--masks",
            str(dir_path_masks),
            "--output-path",
            str(tmp_path),
        ],
    )

    assert semantic_segment_result.exit_code == 0
    assert tmp_path.joinpath("0.raw.0.npy").exists()
    assert tmp_path.joinpath("1.raw.0.npy").exists()
    assert tmp_path.joinpath("file_map.dat").exists()
    assert tmp_path.joinpath("results.json").exists()

    # load up the raw prediction and perform precision check
    _cache_pred = imread(Path(remote_sample("small_svs_tissue_mask")))
    _test_pred = np.load(str(tmp_path.joinpath("0.raw.0.npy")))
    _test_pred = (_test_pred[..., 1] > 0.50) * 255

    assert np.mean(np.abs(_cache_pred - _test_pred) / 255) < 1e-3<|MERGE_RESOLUTION|>--- conflicted
+++ resolved
@@ -261,11 +261,7 @@
 # -------------------------------------------------------------------------------------
 
 
-<<<<<<< HEAD
-def test_crash_segmentor(remote_sample, tmp_path):
-=======
 def test_crash_segmentor(remote_sample: Callable, tmp_path: Path) -> None:
->>>>>>> 87d43d06
     """Functional crash tests for segmentor."""
     # # convert to pathlib Path to prevent wsireader complaint
     mini_wsi_svs = Path(remote_sample("wsi2_4k_4k_svs"))
@@ -319,11 +315,7 @@
         semantic_segmentor.predict(
             [],
             mode="tile",
-<<<<<<< HEAD
-            patch_input_shape=[2048, 2048],
-=======
             patch_input_shape=(2048, 2048),
->>>>>>> 87d43d06
             save_dir=save_dir,
         )
     _rm_dir(save_dir)
